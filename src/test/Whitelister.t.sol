--- conflicted
+++ resolved
@@ -274,30 +274,30 @@
 //             emit log_named_uint("Balance Before Withdrawal", balanceBeforeWithdrawal);
 //             emit log_named_uint("Balance After Withdrawal", dummyToken.balanceOf(staker));
         
-<<<<<<< HEAD
 //             require(dummyToken.balanceOf(staker) == balanceBeforeWithdrawal + expectedTokensOut, "balance not incremented as expected");
 //         }        
 //     }
 
-//     function _testQueueWithdrawal(
-//         address staker,
-//         IStrategy[] memory strategyArray,
-//         uint256[] memory shareAmounts,
-//         uint256[] memory strategyIndexes
-//     )
-//         internal
-//     {
-//         cheats.startPrank(theMultiSig);
-//         whiteLister.queueWithdrawal(
-//             staker,
-//             strategyIndexes,
-//             strategyArray,
-//             shareAmounts,
-//             staker,
-//             true
-//         );
-//         cheats.stopPrank();
-//     }
+
+//    function _testQueueWithdrawal(
+//        address staker,
+//        IStrategy[] memory strategyArray,
+//        uint256[] memory shareAmounts,
+//        uint256[] memory strategyIndexes
+//    )
+//        internal
+//    {
+//        cheats.startPrank(theMultiSig);
+//        whiteLister.queueWithdrawal(
+//            staker,
+//            strategyIndexes,
+//            strategyArray,
+//            shareAmounts,
+//            staker
+//        );
+//        cheats.stopPrank();
+//    }
+
 
 //      function _testCompleteQueuedWithdrawal(
 //         address staker,
@@ -332,64 +332,6 @@
 //         whiteLister.completeQueuedWithdrawal(staker, queuedWithdrawal, tokensArray, middlewareTimesIndex, true);
 //         cheats.stopPrank();
 //     }
-=======
-            require(dummyToken.balanceOf(staker) == balanceBeforeWithdrawal + expectedTokensOut, "balance not incremented as expected");
-        }        
-    }
-
-    function _testQueueWithdrawal(
-        address staker,
-        IStrategy[] memory strategyArray,
-        uint256[] memory shareAmounts,
-        uint256[] memory strategyIndexes
-    )
-        internal
-    {
-        cheats.startPrank(theMultiSig);
-        whiteLister.queueWithdrawal(
-            staker,
-            strategyIndexes,
-            strategyArray,
-            shareAmounts,
-            staker
-        );
-        cheats.stopPrank();
-    }
-
-     function _testCompleteQueuedWithdrawal(
-        address staker,
-        IStrategy[] memory strategyArray,
-        IERC20[] memory tokensArray,
-        uint256[] memory shareAmounts,
-        address delegatedTo,
-        IStrategyManager.WithdrawerAndNonce memory withdrawerAndNonce,
-        uint32 withdrawalStartBlock,
-        uint256 middlewareTimesIndex
-    )
-        internal
-    {
-        IStrategyManager.QueuedWithdrawal memory queuedWithdrawal = IStrategyManager.QueuedWithdrawal({
-            strategies: strategyArray,
-            shares: shareAmounts,
-            depositor: staker,
-            withdrawerAndNonce: withdrawerAndNonce,
-            withdrawalStartBlock: withdrawalStartBlock,
-            delegatedAddress: delegatedTo
-        });
-
-        // emit log("*******************COMPLETE***************************");
-        // emit log_named_address("delegatedAddress", delegatedTo);
-        // emit log_named_uint("withdrawalStartBlock", withdrawalStartBlock);
-        // emit log_named_uint("withdrawerAndNonce.Nonce", withdrawerAndNonce.nonce);
-        // emit log_named_address("withdrawerAndNonce.Adress", withdrawerAndNonce.withdrawer);
-        // emit log_named_address("depositor", staker);
-        // emit log("***********************************************************************");
-
-        cheats.startPrank(theMultiSig);
-        whiteLister.completeQueuedWithdrawal(staker, queuedWithdrawal, tokensArray, middlewareTimesIndex, true);
-        cheats.stopPrank();
-    }
->>>>>>> ba22dbc1
     
 //     function testWhitelistTransfer(address operator, address receiver) public fuzzedAddress(receiver) {
 //         address staker = whiteLister.getStaker(operator);
