--- conflicted
+++ resolved
@@ -24,10 +24,6 @@
     IETHPOSDeposit public ethPOSDepositMock;
     IDelayedWithdrawalRouter public delayedWithdrawalRouterMock;
     
-<<<<<<< HEAD
-    using BytesLib for bytes;    
-    using BeaconChainProofs for *;
-=======
     // Address of pod for which proofs were generated
     address podAddress = address(0x49c486E3f4303bc11C02F952Fe5b08D0AB22D443);
     
@@ -132,7 +128,6 @@
         newEigenPod.initialize(newPodOwner);
     }
 }
->>>>>>> 5fd02906
 
 contract EigenPodUnitTests_Stake is EigenPodUnitTests, IEigenPodEvents {
 
@@ -366,16 +361,10 @@
     }
 }
 
-<<<<<<< HEAD
-        uint40[] memory validatorIndices = new uint40[](1);
-        validatorIndices[0] = uint40(getValidatorIndex());
-        bytes memory balanceUpdateProof = abi.encodePacked(getBalanceUpdateProof());
-=======
 contract EigenPodHarnessSetup is EigenPodUnitTests {
     // Harness that exposes internal functions for test
     EPInternalFunctions public eigenPodHarnessImplementation;
     EPInternalFunctions public eigenPodHarness;
->>>>>>> 5fd02906
 
     function setUp() public virtual override {
         EigenPodUnitTests.setUp();
@@ -602,27 +591,9 @@
         cheats.expectRevert(bytes("EigenPod.verifyBalanceUpdate: validator is withdrawable but has not withdrawn"));
         eigenPodHarness.verifyBalanceUpdate(oracleTimestamp, validatorIndex, beaconStateRoot, balanceUpdateProof, validatorFields, 0);
     }
-<<<<<<< HEAD
-    /**
-    * Regression test for a bug that allowed balance updates to be made for withdrawn validators.  Thus
-    * the validator's balance could be maliciously proven to be 0 before the validator themselves are
-    * able to prove their withdrawal.
-    */    
-    function testBalanceUpdateMadeAfterWithdrawableEpochFails() external {
-        _deployInternalFunctionTester();
-        cheats.roll(block.number + 1);
-        // ./solidityProofGen "BalanceUpdateProof" 302913 true 0 "data/withdrawal_proof_goerli/goerli_slot_6399999.json"  "data/withdrawal_proof_goerli/goerli_slot_6399998.json" "balanceUpdateProof_overCommitted_302913.json"
-        setJSON("./src/test/test-data/balanceUpdateProof_updated_to_0ETH_302913.json");
-        bytes32[] memory validatorFields = getValidatorFields();
-=======
->>>>>>> 5fd02906
 
     /// @notice Rest of tests assume beacon chain proofs are correct; Now we update the validator's balance
 
-<<<<<<< HEAD
-        bytes memory proof = abi.encodePacked(getBalanceUpdateProof());
-        bytes32 newLatestBlockRoot = getLatestBlockRoot();
-=======
     ///@notice Balance of validator is > 32e9
     function test_positiveSharesDelta() public {
         // Set JSON
@@ -642,7 +613,6 @@
             validatorFields,
             0 // Most recent balance update timestamp set to 0
         );
->>>>>>> 5fd02906
 
         // Checks
         IEigenPod.ValidatorInfo memory validatorInfo = eigenPodHarness.validatorPubkeyHashToInfo(validatorFields[0]);
@@ -672,11 +642,6 @@
             0 // Most recent balance update timestamp set to 0
         );
 
-<<<<<<< HEAD
-        BeaconChainProofs.StateRootProof memory stateRootProofStruct = _getStateRootProof(); 
-
-        validatorFields[7] = bytes32(uint256(0)); // set withdrawable epoch timestamp to 0
-=======
         // Checks
         IEigenPod.ValidatorInfo memory validatorInfo = eigenPodHarness.validatorPubkeyHashToInfo(validatorFields[0]);
         assertEq(validatorInfo.restakedBalanceGwei, newValidatorBalance, "Restaked balance gwei should be max");
@@ -717,7 +682,6 @@
         validatorFields = getValidatorFields();
 
         // Get an oracle timestamp
->>>>>>> 5fd02906
         cheats.warp(GOERLI_GENESIS_TIME + 1 days);
         oracleTimestamp = uint64(block.timestamp);
 
@@ -1004,8 +968,6 @@
     ) public {
         IEigenPod.VerifiedWithdrawal memory vw = eigenPodHarness.processPartialWithdrawal(validatorIndex, withdrawalTimestamp, recipient, partialWithdrawalAmountGwei);
 
-<<<<<<< HEAD
-=======
         // Checks
         assertEq(eigenPod.sumOfPartialWithdrawalsClaimedGwei(), partialWithdrawalAmountGwei, "Incorrect partial withdrawal amount");
         assertEq(vw.amountToSendGwei, partialWithdrawalAmountGwei, "Amount to send via router is not correct");
@@ -1021,7 +983,6 @@
         withdrawalFields = getWithdrawalFields();
     }
 
->>>>>>> 5fd02906
     /// @notice this function just generates a valid proof so that we can test other functionalities of the withdrawal flow
     function _getWithdrawalProof() internal returns (BeaconChainProofs.WithdrawalProof memory) {
         {
