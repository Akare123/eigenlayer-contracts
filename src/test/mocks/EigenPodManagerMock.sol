--- conflicted
+++ resolved
@@ -69,14 +69,5 @@
 
     function withdrawSharesAsTokens(address podOwner, address destination, uint256 shares) external {}
 
-<<<<<<< HEAD
-    // @notice Getter function for `_podOwnerUndelegationLimboStatus.undelegationLimboActive`.
-    function isInUndelegationLimbo(address podOwner) external view returns (bool) {}
-
-    function delegationManager() external view returns (IDelegationManager) {}
-    function maxPods() external view returns (uint256) {}
-    function numPods() external view returns (uint256) {}
-=======
     function removeShares(address podOwner, uint256 shares) external {}
->>>>>>> 3c683e72
 }