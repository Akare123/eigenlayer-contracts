// SPDX-License-Identifier: BUSL-1.1
pragma solidity >=0.5.0;

import "./IStrategy.sol";
import "./ISlasher.sol";
import "./IDelegationManager.sol";
import "./IEigenPodManager.sol";

/**
 * @title Interface for the primary entrypoint for funds into EigenLayer.
 * @author Layr Labs, Inc.
 * @notice Terms of Service: https://docs.eigenlayer.xyz/overview/terms-of-service
 * @notice See the `StrategyManager` contract itself for implementation details.
 */
interface IStrategyManager {
    // packed struct for queued withdrawals; helps deal with stack-too-deep errors
    struct WithdrawerAndNonce {
        address withdrawer;
        uint96 nonce;
    }

    /**
     * Struct type used to specify an existing queued withdrawal. Rather than storing the entire struct, only a hash is stored.
     * In functions that operate on existing queued withdrawals -- e.g. `startQueuedWithdrawalWaitingPeriod` or `completeQueuedWithdrawal`,
     * the data is resubmitted and the hash of the submitted data is computed by `calculateWithdrawalRoot` and checked against the
     * stored hash in order to confirm the integrity of the submitted data.
     */
    struct QueuedWithdrawal {
        IStrategy[] strategies;
        uint256[] shares;
        address depositor;
        WithdrawerAndNonce withdrawerAndNonce;
        uint32 withdrawalStartBlock;
        address delegatedAddress;
    }

    /**
     * @notice Deposits `amount` of `token` into the specified `strategy`, with the resultant shares credited to `msg.sender`
     * @param strategy is the specified strategy where deposit is to be made,
     * @param token is the denomination in which the deposit is to be made,
     * @param amount is the amount of token to be deposited in the strategy by the depositor
     * @return shares The amount of new shares in the `strategy` created as part of the action.
     * @dev The `msg.sender` must have previously approved this contract to transfer at least `amount` of `token` on their behalf.
     * @dev Cannot be called by an address that is 'frozen' (this function will revert if the `msg.sender` is frozen).
     * 
     * WARNING: Depositing tokens that allow reentrancy (eg. ERC-777) into a strategy is not recommended.  This can lead to attack vectors
     *          where the token balance and corresponding strategy shares are not in sync upon reentrancy.
     */
    function depositIntoStrategy(IStrategy strategy, IERC20 token, uint256 amount)
        external
        returns (uint256 shares);

    /**
     * @notice Used for depositing an asset into the specified strategy with the resultant shares credited to `staker`,
     * who must sign off on the action.
     * Note that the assets are transferred out/from the `msg.sender`, not from the `staker`; this function is explicitly designed 
     * purely to help one address deposit 'for' another.
     * @param strategy is the specified strategy where deposit is to be made,
     * @param token is the denomination in which the deposit is to be made,
     * @param amount is the amount of token to be deposited in the strategy by the depositor
     * @param staker the staker that the deposited assets will be credited to
     * @param expiry the timestamp at which the signature expires
     * @param signature is a valid signature from the `staker`. either an ECDSA signature if the `staker` is an EOA, or data to forward
     * following EIP-1271 if the `staker` is a contract
     * @return shares The amount of new shares in the `strategy` created as part of the action.
     * @dev The `msg.sender` must have previously approved this contract to transfer at least `amount` of `token` on their behalf.
     * @dev A signature is required for this function to eliminate the possibility of griefing attacks, specifically those
     * targeting stakers who may be attempting to undelegate.
     * @dev Cannot be called on behalf of a staker that is 'frozen' (this function will revert if the `staker` is frozen).
     * 
     *  WARNING: Depositing tokens that allow reentrancy (eg. ERC-777) into a strategy is not recommended.  This can lead to attack vectors
     *          where the token balance and corresponding strategy shares are not in sync upon reentrancy
     */
    function depositIntoStrategyWithSignature(
        IStrategy strategy,
        IERC20 token,
        uint256 amount,
        address staker,
        uint256 expiry,
        bytes memory signature
    )
        external
        returns (uint256 shares);

    /// @notice Returns the current shares of `user` in `strategy`
    function stakerStrategyShares(address user, IStrategy strategy) external view returns (uint256 shares);

    /**
     * @notice Get all details on the depositor's deposits and corresponding shares
     * @return (depositor's strategies, shares in these strategies)
     */
    function getDeposits(address depositor) external view returns (IStrategy[] memory, uint256[] memory);

    /// @notice Simple getter function that returns `stakerStrategyList[staker].length`.
    function stakerStrategyListLength(address staker) external view returns (uint256);

    /**
     * @notice Called by a staker to queue a withdrawal of the given amount of `shares` from each of the respective given `strategies`.
     * @dev Stakers will complete their withdrawal by calling the 'completeQueuedWithdrawal' function.
     * User shares are decreased in this function, but the total number of shares in each strategy remains the same.
     * The total number of shares is decremented in the 'completeQueuedWithdrawal' function instead, which is where
     * the funds are actually sent to the user through use of the strategies' 'withdrawal' function. This ensures
     * that the value per share reported by each strategy will remain consistent, and that the shares will continue
     * to accrue gains during the enforced withdrawal waiting period.
     * @param strategyIndexes is a list of the indices in `stakerStrategyList[msg.sender]` that correspond to the strategies
     * for which `msg.sender` is withdrawing 100% of their shares
     * @param strategies The Strategies to withdraw from
     * @param shares The amount of shares to withdraw from each of the respective Strategies in the `strategies` array
     * @param withdrawer The address that can complete the withdrawal and will receive any withdrawn funds or shares upon completing the withdrawal
     * @return The 'withdrawalRoot' of the newly created Queued Withdrawal
     * @dev Strategies are removed from `stakerStrategyList` by swapping the last entry with the entry to be removed, then
     * popping off the last entry in `stakerStrategyList`. The simplest way to calculate the correct `strategyIndexes` to input
     * is to order the strategies *for which `msg.sender` is withdrawing 100% of their shares* from highest index in
     * `stakerStrategyList` to lowest index
     */
    function queueWithdrawal(
        uint256[] calldata strategyIndexes,
        IStrategy[] calldata strategies,
        uint256[] calldata shares,
        address withdrawer
    )
        external returns(bytes32);
        
    /**
     * @notice Used to complete the specified `queuedWithdrawal`. The function caller must match `queuedWithdrawal.withdrawer`
     * @param queuedWithdrawal The QueuedWithdrawal to complete.
     * @param tokens Array in which the i-th entry specifies the `token` input to the 'withdraw' function of the i-th Strategy in the `strategies` array
     * of the `queuedWithdrawal`. This input can be provided with zero length if `receiveAsTokens` is set to 'false' (since in that case, this input will be unused)
     * @param middlewareTimesIndex is the index in the operator that the staker who triggered the withdrawal was delegated to's middleware times array
     * @param receiveAsTokens If true, the shares specified in the queued withdrawal will be withdrawn from the specified strategies themselves
     * and sent to the caller, through calls to `queuedWithdrawal.strategies[i].withdraw`. If false, then the shares in the specified strategies
     * will simply be transferred to the caller directly.
     * @dev middlewareTimesIndex should be calculated off chain before calling this function by finding the first index that satisfies `slasher.canWithdraw`
     */
    function completeQueuedWithdrawal(
        QueuedWithdrawal calldata queuedWithdrawal,
        IERC20[] calldata tokens,
        uint256 middlewareTimesIndex,
        bool receiveAsTokens
    )
        external;
    
    /**
     * @notice Used to complete the specified `queuedWithdrawals`. The function caller must match `queuedWithdrawals[...].withdrawer`
     * @param queuedWithdrawals The QueuedWithdrawals to complete.
     * @param tokens Array of tokens for each QueuedWithdrawal. See `completeQueuedWithdrawal` for the usage of a single array.
     * @param middlewareTimesIndexes One index to reference per QueuedWithdrawal. See `completeQueuedWithdrawal` for the usage of a single index.
     * @param receiveAsTokens If true, the shares specified in the queued withdrawal will be withdrawn from the specified strategies themselves
     * and sent to the caller, through calls to `queuedWithdrawal.strategies[i].withdraw`. If false, then the shares in the specified strategies
     * will simply be transferred to the caller directly.
     * @dev Array-ified version of `completeQueuedWithdrawal`
     * @dev middlewareTimesIndex should be calculated off chain before calling this function by finding the first index that satisfies `slasher.canWithdraw`
     */
    function completeQueuedWithdrawals(
        QueuedWithdrawal[] calldata queuedWithdrawals,
        IERC20[][] calldata tokens,
        uint256[] calldata middlewareTimesIndexes,
        bool[] calldata receiveAsTokens
    )
        external;

    /**
<<<<<<< HEAD
     * @notice Slashes the shares of a 'frozen' operator (or a staker delegated to one)
     * @param slashedAddress is the frozen address that is having its shares slashed
     * @param recipient is the address that will receive the slashed funds, which could e.g. be a harmed party themself,
     * or a MerkleDistributor-type contract that further sub-divides the slashed funds.
     * @param strategies Strategies to slash
     * @param shareAmounts The amount of shares to slash in each of the provided `strategies`
     * @param tokens The tokens to use as input to the `withdraw` function of each of the provided `strategies`
     * @param strategyIndexes is a list of the indices in `stakerStrategyList[msg.sender]` that correspond to the strategies
     * for which `msg.sender` is withdrawing 100% of their shares
     * @param recipient The slashed funds are withdrawn as tokens to this address.
     * @dev strategies are removed from `stakerStrategyList` by swapping the last entry with the entry to be removed, then
     * popping off the last entry in `stakerStrategyList`. The simplest way to calculate the correct `strategyIndexes` to input
     * is to order the strategies *for which `msg.sender` is withdrawing 100% of their shares* from highest index in
     * `stakerStrategyList` to lowest index
     */
    function slashShares(
        address slashedAddress,
        address recipient,
        IStrategy[] calldata strategies,
        IERC20[] calldata tokens,
        uint256[] calldata strategyIndexes,
        uint256[] calldata shareAmounts
    )
        external;

    /**
     * @notice Slashes an existing queued withdrawal that was created by a 'frozen' operator (or a staker delegated to one)
     * @param recipient The funds in the slashed withdrawal are withdrawn as tokens to this address.
     * @param queuedWithdrawal The previously queued withdrawal to be slashed
     * @param tokens Array in which the i-th entry specifies the `token` input to the 'withdraw' function of the i-th Strategy in the `strategies`
     * array of the `queuedWithdrawal`.
     * @param indicesToSkip Optional input parameter -- indices in the `strategies` array to skip (i.e. not call the 'withdraw' function on). This input exists
     * so that, e.g., if the slashed QueuedWithdrawal contains a malicious strategy in the `strategies` array which always reverts on calls to its 'withdraw' function,
     * then the malicious strategy can be skipped (with the shares in effect "burned"), while the non-malicious strategies are still called as normal.
     */
    function slashQueuedWithdrawal(address recipient, QueuedWithdrawal calldata queuedWithdrawal, IERC20[] calldata tokens, uint256[] calldata indicesToSkip)
        external;
=======
     * @notice Called by a staker to undelegate entirely from EigenLayer. The staker must first withdraw all of their existing deposits
     * (through use of the `queueWithdrawal` function), or else otherwise have never deposited in EigenLayer prior to delegating.
     */
    function undelegate() external;
>>>>>>> 49670a2d

    /**
     * @notice Called by the DelegationManager as part of the forced undelegation of the @param staker from their delegated operator.
     * This function queues a withdrawal of all of the `staker`'s shares in EigenLayer to the staker themself, and then undelegates the staker.
     * The staker will consequently be able to complete this withdrawal by calling the `completeQueuedWithdrawal` function.
     * @param staker The staker to force-undelegate.
     * @dev Returns: an array of strategies withdrawn from, the shares withdrawn from each strategy, and the root of the newly queued withdrawal.
     */
<<<<<<< HEAD
    function forceTotalWithdrawal(address staker) external returns (IStrategy[] memory, uint256[] memory, bytes32);
=======
    function forceTotalWithdrawal(address staker) external returns (bytes32);
>>>>>>> 49670a2d

    /**
     * @notice Owner-only function that adds the provided Strategies to the 'whitelist' of strategies that stakers can deposit into
     * @param strategiesToWhitelist Strategies that will be added to the `strategyIsWhitelistedForDeposit` mapping (if they aren't in it already)
    */
    function addStrategiesToDepositWhitelist(IStrategy[] calldata strategiesToWhitelist) external;

    /**
     * @notice Owner-only function that removes the provided Strategies from the 'whitelist' of strategies that stakers can deposit into
     * @param strategiesToRemoveFromWhitelist Strategies that will be removed to the `strategyIsWhitelistedForDeposit` mapping (if they are in it)
    */
    function removeStrategiesFromDepositWhitelist(IStrategy[] calldata strategiesToRemoveFromWhitelist) external;

    /// @notice Returns the keccak256 hash of `queuedWithdrawal`.
    function calculateWithdrawalRoot(
        QueuedWithdrawal memory queuedWithdrawal
    )
        external
        pure
        returns (bytes32);

    /// @notice Returns the single, central Delegation contract of EigenLayer
    function delegation() external view returns (IDelegationManager);

    /// @notice Returns the single, central Slasher contract of EigenLayer
    function slasher() external view returns (ISlasher);

    /// @notice Returns the EigenPodManager contract of EigenLayer
    function eigenPodManager() external view returns (IEigenPodManager);

    /// @notice Returns the number of blocks that must pass between the time a withdrawal is queued and the time it can be completed
    function withdrawalDelayBlocks() external view returns (uint256);

    /// @notice Mapping: staker => cumulative number of queued withdrawals they have ever initiated. only increments (doesn't decrement)
    function numWithdrawalsQueued(address staker) external view returns (uint256);

}<|MERGE_RESOLUTION|>--- conflicted
+++ resolved
@@ -160,63 +160,13 @@
         external;
 
     /**
-<<<<<<< HEAD
-     * @notice Slashes the shares of a 'frozen' operator (or a staker delegated to one)
-     * @param slashedAddress is the frozen address that is having its shares slashed
-     * @param recipient is the address that will receive the slashed funds, which could e.g. be a harmed party themself,
-     * or a MerkleDistributor-type contract that further sub-divides the slashed funds.
-     * @param strategies Strategies to slash
-     * @param shareAmounts The amount of shares to slash in each of the provided `strategies`
-     * @param tokens The tokens to use as input to the `withdraw` function of each of the provided `strategies`
-     * @param strategyIndexes is a list of the indices in `stakerStrategyList[msg.sender]` that correspond to the strategies
-     * for which `msg.sender` is withdrawing 100% of their shares
-     * @param recipient The slashed funds are withdrawn as tokens to this address.
-     * @dev strategies are removed from `stakerStrategyList` by swapping the last entry with the entry to be removed, then
-     * popping off the last entry in `stakerStrategyList`. The simplest way to calculate the correct `strategyIndexes` to input
-     * is to order the strategies *for which `msg.sender` is withdrawing 100% of their shares* from highest index in
-     * `stakerStrategyList` to lowest index
-     */
-    function slashShares(
-        address slashedAddress,
-        address recipient,
-        IStrategy[] calldata strategies,
-        IERC20[] calldata tokens,
-        uint256[] calldata strategyIndexes,
-        uint256[] calldata shareAmounts
-    )
-        external;
-
-    /**
-     * @notice Slashes an existing queued withdrawal that was created by a 'frozen' operator (or a staker delegated to one)
-     * @param recipient The funds in the slashed withdrawal are withdrawn as tokens to this address.
-     * @param queuedWithdrawal The previously queued withdrawal to be slashed
-     * @param tokens Array in which the i-th entry specifies the `token` input to the 'withdraw' function of the i-th Strategy in the `strategies`
-     * array of the `queuedWithdrawal`.
-     * @param indicesToSkip Optional input parameter -- indices in the `strategies` array to skip (i.e. not call the 'withdraw' function on). This input exists
-     * so that, e.g., if the slashed QueuedWithdrawal contains a malicious strategy in the `strategies` array which always reverts on calls to its 'withdraw' function,
-     * then the malicious strategy can be skipped (with the shares in effect "burned"), while the non-malicious strategies are still called as normal.
-     */
-    function slashQueuedWithdrawal(address recipient, QueuedWithdrawal calldata queuedWithdrawal, IERC20[] calldata tokens, uint256[] calldata indicesToSkip)
-        external;
-=======
-     * @notice Called by a staker to undelegate entirely from EigenLayer. The staker must first withdraw all of their existing deposits
-     * (through use of the `queueWithdrawal` function), or else otherwise have never deposited in EigenLayer prior to delegating.
-     */
-    function undelegate() external;
->>>>>>> 49670a2d
-
-    /**
      * @notice Called by the DelegationManager as part of the forced undelegation of the @param staker from their delegated operator.
      * This function queues a withdrawal of all of the `staker`'s shares in EigenLayer to the staker themself, and then undelegates the staker.
      * The staker will consequently be able to complete this withdrawal by calling the `completeQueuedWithdrawal` function.
      * @param staker The staker to force-undelegate.
      * @dev Returns: an array of strategies withdrawn from, the shares withdrawn from each strategy, and the root of the newly queued withdrawal.
      */
-<<<<<<< HEAD
     function forceTotalWithdrawal(address staker) external returns (IStrategy[] memory, uint256[] memory, bytes32);
-=======
-    function forceTotalWithdrawal(address staker) external returns (bytes32);
->>>>>>> 49670a2d
 
     /**
      * @notice Owner-only function that adds the provided Strategies to the 'whitelist' of strategies that stakers can deposit into
