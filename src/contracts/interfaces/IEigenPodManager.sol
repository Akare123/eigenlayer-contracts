--- conflicted
+++ resolved
@@ -115,20 +115,6 @@
     /// @notice returns canonical, virtual beaconChainETH strategy
     function beaconChainETHStrategy() external view returns (IStrategy);
 
-<<<<<<< HEAD
-    /// @notice The number of EigenPods that have been deployed
-    function numPods() external view returns (uint256);
-
-    /// @notice The maximum number of EigenPods that can be deployed
-    function maxPods() external view returns (uint256);
-
-    /// @notice Returns the keccak256 hash of `queuedWithdrawal`.
-    function calculateWithdrawalRoot(
-        BeaconChainQueuedWithdrawal memory queuedWithdrawal
-    ) external pure returns (bytes32);
-
-=======
->>>>>>> 3c683e72
     /**
      * @notice Used by the DelegationManager to remove a pod owner's shares while they're in the withdrawal queue.
      * Simply decreases the `podOwner`'s shares by `shares`, down to a minimum of zero.
