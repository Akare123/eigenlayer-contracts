// SPDX-License-Identifier: BUSL-1.1
pragma solidity =0.8.12;

import "@openzeppelin/contracts/token/ERC20/IERC20.sol";
import "../interfaces/IStrategyManager.sol";
import "./VoteWeigherBaseStorage.sol";

/**
 * @title A simple implementation of the `IVoteWeigher` interface.
 * @author Layr Labs, Inc.
 * @notice Terms of Service: https://docs.eigenlayer.xyz/overview/terms-of-service
 * @notice This contract is used for
 * - computing the total weight of an operator for any of the quorums that are considered
 * by the middleware
 * - addition and removal of strategies and the associated weighting criteria that are assigned
 * by the middleware for each of the quorum(s)
 * @dev
 */
<<<<<<< HEAD
contract VoteWeigherBase is VoteWeigherBaseStorage {
    /// @notice emitted when a new quorum is created
    event QuorumCreated(uint8 indexed quorumNumber);
    /// @notice emitted when `strategy` has been added to the array at `strategiesConsideredAndMultipliers[quorumNumber]` with the `multiplier`
    event StrategyAddedToQuorum(uint8 indexed quorumNumber, IStrategy strategy, uint96 multiplier);
    /// @notice emitted when `strategy` has removed from the array at `strategiesConsideredAndMultipliers[quorumNumber]`
    event StrategyRemovedFromQuorum(uint8 indexed quorumNumber, IStrategy strategy);
    /// @notice emitted when `strategy` has its `multiplier` updated in the array at `strategiesConsideredAndMultipliers[quorumNumber]`
    event StrategyMultiplierUpdated(uint8 indexed quorumNumber, IStrategy strategy, uint256 multiplier);

=======
abstract contract VoteWeigherBase is VoteWeigherBaseStorage {
>>>>>>> 2fee450f
    /// @notice when applied to a function, ensures that the function is only callable by the current `owner` of the `serviceManager`
    modifier onlyServiceManagerOwner() {
        require(msg.sender == serviceManager.owner(), "VoteWeigherBase.onlyServiceManagerOwner: caller is not the owner of the serviceManager");
        _;
    }

    /// @notice when applied to a function, ensures that the `quorumNumber` corresponds to a valid quorum added to the VoteWeigher
    modifier validQuorumNumber(uint8 quorumNumber) {
        require(quorumNumber < quorumCount, "VoteWeigherBase.validQuorumNumber: quorumNumber is not valid");
        _;
    }

    /// @notice Sets the (immutable) `strategyManager` and `serviceManager` addresses
    constructor(
        IStrategyManager _strategyManager,
<<<<<<< HEAD
        IServiceManager _serviceManager
    ) VoteWeigherBaseStorage(_strategyManager, _serviceManager) 
=======
        IServiceManager _serviceManager,
        uint8 _NUMBER_OF_QUORUMS
    )
        VoteWeigherBaseStorage(_strategyManager, _serviceManager, _NUMBER_OF_QUORUMS)
>>>>>>> 2fee450f
    // solhint-disable-next-line no-empty-blocks
    {

    }

    /// @notice Returns the strategy and weight multiplier for the `index`'th strategy in the quorum `quorumNumber`
    function strategyAndWeightingMultiplierForQuorumByIndex(uint8 quorumNumber, uint256 index)
        public
        view
        returns (StrategyAndWeightingMultiplier memory)
    {
        return strategiesConsideredAndMultipliers[quorumNumber][index];
    }

    /**
     * @notice This function computes the total weight of the @param operator in the quorum @param quorumNumber.
     * @dev reverts in the case that `quorumNumber` is greater than or equal to `quorumCount`
     */
    function weightOfOperatorForQuorumView(uint8 quorumNumber, address operator) public virtual view validQuorumNumber(quorumNumber) returns (uint96) {
        uint96 weight;
        uint256 stratsLength = strategiesConsideredAndMultipliersLength(quorumNumber);
        StrategyAndWeightingMultiplier memory strategyAndMultiplier;

        for (uint256 i = 0; i < stratsLength;) {
            // accessing i^th StrategyAndWeightingMultiplier struct for the quorumNumber
            strategyAndMultiplier = strategiesConsideredAndMultipliers[quorumNumber][i];

            // shares of the operator in the strategy
            uint256 sharesAmount = delegation.operatorShares(operator, strategyAndMultiplier.strategy);

<<<<<<< HEAD
            // add the weight from the shares for this strategy to the total weight
            if (sharesAmount > 0) {
                weight += uint96(sharesAmount * strategyAndMultiplier.multiplier / WEIGHTING_DIVISOR);
            }
=======
            for (uint256 i = 0; i < stratsLength; ) {
                // accessing i^th StrategyAndWeightingMultiplier struct for the quorumNumber
                strategyAndMultiplier = strategiesConsideredAndMultipliers[quorumNumber][i];

                // shares of the operator in the strategy
                uint256 sharesAmount = delegation.operatorShares(operator, strategyAndMultiplier.strategy);

                // add the weight from the shares for this strategy to the total weight
                if (sharesAmount > 0) {
                    weight += uint96(
                        ((strategyAndMultiplier.strategy).sharesToUnderlying(sharesAmount) *
                            strategyAndMultiplier.multiplier) / WEIGHTING_DIVISOR
                    );
                }
>>>>>>> 2fee450f

            unchecked {
                ++i;
            }
        }

        return weight;
    }

    /**
     * @notice This function computes the total weight of the @param operator in the quorum @param quorumNumber.
     * @dev reverts in the case that `quorumNumber` is greater than or equal to `quorumCount`
     * @dev a version of weightOfOperatorForQuorumView that can change state if needed
     */
    function weightOfOperatorForQuorum(uint8 quorumNumber, address operator) public virtual validQuorumNumber(quorumNumber) returns (uint96) {
        return weightOfOperatorForQuorumView(quorumNumber, operator);
    }

    /// @notice Create a new quorum and add the strategies and their associated weights to the quorum.
    function createQuorum(
        StrategyAndWeightingMultiplier[] memory _strategiesConsideredAndMultipliers
    ) external virtual onlyServiceManagerOwner {
        _createQuorum(_strategiesConsideredAndMultipliers);
    }

    /// @notice Adds new strategies and the associated multipliers to the @param quorumNumber.
    function addStrategiesConsideredAndMultipliers(
        uint8 quorumNumber,
        StrategyAndWeightingMultiplier[] memory _newStrategiesConsideredAndMultipliers
    ) external virtual onlyServiceManagerOwner validQuorumNumber(quorumNumber) {
        _addStrategiesConsideredAndMultipliers(quorumNumber, _newStrategiesConsideredAndMultipliers);
    }

    /**
     * @notice This function is used for removing strategies and their associated weights from the
     * mapping strategiesConsideredAndMultipliers for a specific @param quorumNumber.
     * @dev higher indices should be *first* in the list of @param indicesToRemove, since otherwise
     * the removal of lower index entries will cause a shift in the indices of the other strategiesToRemove
     */
    function removeStrategiesConsideredAndMultipliers(
        uint8 quorumNumber,
        uint256[] calldata indicesToRemove
<<<<<<< HEAD
    ) external virtual onlyServiceManagerOwner validQuorumNumber(quorumNumber) {
        uint256 indicesToRemoveLength = indicesToRemove.length;
        require(indicesToRemoveLength > 0, "VoteWeigherBase.removeStrategiesConsideredAndMultipliers: no indices to remove provided");
        for (uint256 i = 0; i < indicesToRemoveLength;) {
            emit StrategyRemovedFromQuorum(quorumNumber, strategiesConsideredAndMultipliers[quorumNumber][indicesToRemove[i]].strategy);
=======
    ) external virtual onlyServiceManagerOwner {
        uint256 numStrats = _strategiesToRemove.length;
        // sanity check on input lengths
        require(
            indicesToRemove.length == numStrats,
            "VoteWeigherBase.removeStrategiesConsideredAndWeights: input length mismatch"
        );

        for (uint256 i = 0; i < numStrats; ) {
            // check that the provided index is correct
            require(
                strategiesConsideredAndMultipliers[quorumNumber][indicesToRemove[i]].strategy == _strategiesToRemove[i],
                "VoteWeigherBase.removeStrategiesConsideredAndWeights: index incorrect"
            );

>>>>>>> 2fee450f
            // remove strategy and its associated multiplier
            strategiesConsideredAndMultipliers[quorumNumber][indicesToRemove[i]] = strategiesConsideredAndMultipliers[
                quorumNumber
            ][strategiesConsideredAndMultipliers[quorumNumber].length - 1];
            strategiesConsideredAndMultipliers[quorumNumber].pop();

            unchecked {
                ++i;
            }
        }
    }

    /**
     * @notice This function is used for modifying the weights of strategies that are already in the
     * mapping strategiesConsideredAndMultipliers for a specific
     * @param quorumNumber is the quorum number to change the strategy for
     * @param strategyIndices are the indices of the strategies to change
     * @param newMultipliers are the new multipliers for the strategies
     */
    function modifyStrategyWeights(
        uint8 quorumNumber,
        uint256[] calldata strategyIndices,
        uint96[] calldata newMultipliers
    ) external virtual onlyServiceManagerOwner validQuorumNumber(quorumNumber) {
        uint256 numStrats = strategyIndices.length;
        require(numStrats > 0, "VoteWeigherBase.modifyStrategyWeights: no strategy indices provided");
        // sanity check on input lengths
        require(newMultipliers.length == numStrats, "VoteWeigherBase.modifyStrategyWeights: input length mismatch");

        for (uint256 i = 0; i < numStrats; ) {
            // change the strategy's associated multiplier
            strategiesConsideredAndMultipliers[quorumNumber][strategyIndices[i]].multiplier = newMultipliers[i];
            emit StrategyMultiplierUpdated(quorumNumber, strategiesConsideredAndMultipliers[quorumNumber][strategyIndices[i]].strategy, newMultipliers[i]);
            unchecked {
                ++i;
            }
        }
    }

    /// @notice Returns the length of the dynamic array stored in `strategiesConsideredAndMultipliers[quorumNumber]`.
    function strategiesConsideredAndMultipliersLength(uint8 quorumNumber) public view returns (uint256) {
        return strategiesConsideredAndMultipliers[quorumNumber].length;
    }

    /**
     * @notice Creates a quorum with the given_strategiesConsideredAndMultipliers.
     */
    function _createQuorum(
        StrategyAndWeightingMultiplier[] memory _strategiesConsideredAndMultipliers
    ) internal {
        uint16 quorumCountMem = quorumCount;
        require(quorumCountMem < 192, "VoteWeigherBase._createQuorum: number of quorums cannot 192");
        uint8 quorumNumber = uint8(quorumCountMem);
        // increment quorumCount
        quorumCount = quorumCountMem + 1;
        // add the strategies and their associated weights to the quorum
        _addStrategiesConsideredAndMultipliers(quorumNumber, _strategiesConsideredAndMultipliers);
        // emit event
        emit QuorumCreated(quorumNumber);
    }

    /**
     * @notice Adds `_newStrategiesConsideredAndMultipliers` to the `quorumNumber`-th quorum.
     * @dev Checks to make sure that the *same* strategy cannot be added multiple times (checks against both against existing and new strategies).
     * @dev This function has no check to make sure that the strategies for a single quorum have the same underlying asset. This is a concious choice,
     * since a middleware may want, e.g., a stablecoin quorum that accepts USDC, USDT, DAI, etc. as underlying assets and trades them as "equivalent".
     */
    function _addStrategiesConsideredAndMultipliers(
        uint8 quorumNumber,
        StrategyAndWeightingMultiplier[] memory _newStrategiesConsideredAndMultipliers
    ) internal {
        require(_newStrategiesConsideredAndMultipliers.length > 0, "VoteWeigherBase._addStrategiesConsideredAndMultipliers: no strategies provided");
        uint256 numStratsToAdd = _newStrategiesConsideredAndMultipliers.length;
        uint256 numStratsExisting = strategiesConsideredAndMultipliers[quorumNumber].length;
        require(
            numStratsExisting + numStratsToAdd <= MAX_WEIGHING_FUNCTION_LENGTH,
            "VoteWeigherBase._addStrategiesConsideredAndMultipliers: exceed MAX_WEIGHING_FUNCTION_LENGTH"
        );
        for (uint256 i = 0; i < numStratsToAdd; ) {
            // fairly gas-expensive internal loop to make sure that the *same* strategy cannot be added multiple times
            for (uint256 j = 0; j < (numStratsExisting + i); ) {
                require(
                    strategiesConsideredAndMultipliers[quorumNumber][j].strategy !=
                        _newStrategiesConsideredAndMultipliers[i].strategy,
                    "VoteWeigherBase._addStrategiesConsideredAndMultipliers: cannot add same strategy 2x"
                );
                unchecked {
                    ++j;
                }
            }
            require(
                _newStrategiesConsideredAndMultipliers[i].multiplier > 0,
                "VoteWeigherBase._addStrategiesConsideredAndMultipliers: cannot add strategy with zero weight"
            );
            strategiesConsideredAndMultipliers[quorumNumber].push(_newStrategiesConsideredAndMultipliers[i]);
            emit StrategyAddedToQuorum(quorumNumber, _newStrategiesConsideredAndMultipliers[i].strategy, _newStrategiesConsideredAndMultipliers[i].multiplier);
            unchecked {
                ++i;
            }
        }
    }
}<|MERGE_RESOLUTION|>--- conflicted
+++ resolved
@@ -16,20 +16,7 @@
  * by the middleware for each of the quorum(s)
  * @dev
  */
-<<<<<<< HEAD
 contract VoteWeigherBase is VoteWeigherBaseStorage {
-    /// @notice emitted when a new quorum is created
-    event QuorumCreated(uint8 indexed quorumNumber);
-    /// @notice emitted when `strategy` has been added to the array at `strategiesConsideredAndMultipliers[quorumNumber]` with the `multiplier`
-    event StrategyAddedToQuorum(uint8 indexed quorumNumber, IStrategy strategy, uint96 multiplier);
-    /// @notice emitted when `strategy` has removed from the array at `strategiesConsideredAndMultipliers[quorumNumber]`
-    event StrategyRemovedFromQuorum(uint8 indexed quorumNumber, IStrategy strategy);
-    /// @notice emitted when `strategy` has its `multiplier` updated in the array at `strategiesConsideredAndMultipliers[quorumNumber]`
-    event StrategyMultiplierUpdated(uint8 indexed quorumNumber, IStrategy strategy, uint256 multiplier);
-
-=======
-abstract contract VoteWeigherBase is VoteWeigherBaseStorage {
->>>>>>> 2fee450f
     /// @notice when applied to a function, ensures that the function is only callable by the current `owner` of the `serviceManager`
     modifier onlyServiceManagerOwner() {
         require(msg.sender == serviceManager.owner(), "VoteWeigherBase.onlyServiceManagerOwner: caller is not the owner of the serviceManager");
@@ -45,15 +32,8 @@
     /// @notice Sets the (immutable) `strategyManager` and `serviceManager` addresses
     constructor(
         IStrategyManager _strategyManager,
-<<<<<<< HEAD
         IServiceManager _serviceManager
     ) VoteWeigherBaseStorage(_strategyManager, _serviceManager) 
-=======
-        IServiceManager _serviceManager,
-        uint8 _NUMBER_OF_QUORUMS
-    )
-        VoteWeigherBaseStorage(_strategyManager, _serviceManager, _NUMBER_OF_QUORUMS)
->>>>>>> 2fee450f
     // solhint-disable-next-line no-empty-blocks
     {
 
@@ -84,27 +64,10 @@
             // shares of the operator in the strategy
             uint256 sharesAmount = delegation.operatorShares(operator, strategyAndMultiplier.strategy);
 
-<<<<<<< HEAD
             // add the weight from the shares for this strategy to the total weight
             if (sharesAmount > 0) {
                 weight += uint96(sharesAmount * strategyAndMultiplier.multiplier / WEIGHTING_DIVISOR);
             }
-=======
-            for (uint256 i = 0; i < stratsLength; ) {
-                // accessing i^th StrategyAndWeightingMultiplier struct for the quorumNumber
-                strategyAndMultiplier = strategiesConsideredAndMultipliers[quorumNumber][i];
-
-                // shares of the operator in the strategy
-                uint256 sharesAmount = delegation.operatorShares(operator, strategyAndMultiplier.strategy);
-
-                // add the weight from the shares for this strategy to the total weight
-                if (sharesAmount > 0) {
-                    weight += uint96(
-                        ((strategyAndMultiplier.strategy).sharesToUnderlying(sharesAmount) *
-                            strategyAndMultiplier.multiplier) / WEIGHTING_DIVISOR
-                    );
-                }
->>>>>>> 2fee450f
 
             unchecked {
                 ++i;
@@ -147,29 +110,11 @@
     function removeStrategiesConsideredAndMultipliers(
         uint8 quorumNumber,
         uint256[] calldata indicesToRemove
-<<<<<<< HEAD
     ) external virtual onlyServiceManagerOwner validQuorumNumber(quorumNumber) {
         uint256 indicesToRemoveLength = indicesToRemove.length;
         require(indicesToRemoveLength > 0, "VoteWeigherBase.removeStrategiesConsideredAndMultipliers: no indices to remove provided");
         for (uint256 i = 0; i < indicesToRemoveLength;) {
             emit StrategyRemovedFromQuorum(quorumNumber, strategiesConsideredAndMultipliers[quorumNumber][indicesToRemove[i]].strategy);
-=======
-    ) external virtual onlyServiceManagerOwner {
-        uint256 numStrats = _strategiesToRemove.length;
-        // sanity check on input lengths
-        require(
-            indicesToRemove.length == numStrats,
-            "VoteWeigherBase.removeStrategiesConsideredAndWeights: input length mismatch"
-        );
-
-        for (uint256 i = 0; i < numStrats; ) {
-            // check that the provided index is correct
-            require(
-                strategiesConsideredAndMultipliers[quorumNumber][indicesToRemove[i]].strategy == _strategiesToRemove[i],
-                "VoteWeigherBase.removeStrategiesConsideredAndWeights: index incorrect"
-            );
-
->>>>>>> 2fee450f
             // remove strategy and its associated multiplier
             strategiesConsideredAndMultipliers[quorumNumber][indicesToRemove[i]] = strategiesConsideredAndMultipliers[
                 quorumNumber
@@ -231,7 +176,7 @@
         emit QuorumCreated(quorumNumber);
     }
 
-    /**
+    /** 
      * @notice Adds `_newStrategiesConsideredAndMultipliers` to the `quorumNumber`-th quorum.
      * @dev Checks to make sure that the *same* strategy cannot be added multiple times (checks against both against existing and new strategies).
      * @dev This function has no check to make sure that the strategies for a single quorum have the same underlying asset. This is a concious choice,
