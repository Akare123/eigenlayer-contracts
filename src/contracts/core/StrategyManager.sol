--- conflicted
+++ resolved
@@ -90,27 +90,22 @@
     /// @notice Emitted when the `withdrawalDelayBlocks` variable is modified from `previousValue` to `newValue`.
     event WithdrawalDelayBlocksSet(uint256 previousValue, uint256 newValue);
 
-    function _onlyNotFrozen(address staker) internal {
+    modifier onlyNotFrozen(address staker) {
         require(
             !slasher.isFrozen(staker),
             "StrategyManager.onlyNotFrozen: staker has been frozen and may be subject to slashing"
         );
-    }
-
-    function _onlyFrozen(address staker) internal {
+        _;
+    }
+
+    modifier onlyFrozen(address staker) {
         require(slasher.isFrozen(staker), "StrategyManager.onlyFrozen: staker has not been frozen");
-    }
-
-<<<<<<< HEAD
-    function _onlyEigenPodManager() internal {
-        require(address(eigenPodManager) == msg.sender, "StrategyManager.onlyEigenPodManager: not the eigenPodManager");
-    }
-
-    function _onlyStrategyWhitelister() internal {
-=======
+        _;
+    }
+
     modifier onlyStrategyWhitelister {
->>>>>>> ba22dbc1
         require(msg.sender == strategyWhitelister, "StrategyManager.onlyStrategyWhitelister: not the strategyWhitelister");
+        _;
     }
 
     modifier onlyStrategiesWhitelistedForDeposit(IStrategy strategy) {
@@ -158,42 +153,6 @@
     }
 
     /**
-<<<<<<< HEAD
-     * @notice Deposits `amount` of beaconchain ETH into this contract on behalf of `staker`
-     * @param staker is the entity that is restaking in eigenlayer,
-     * @param amount is the amount of beaconchain ETH being restaked,
-     * @dev Only callable by EigenPodManager.
-     */
-    function depositBeaconChainETH(address staker, uint256 amount)
-        external
-        onlyWhenNotPaused(PAUSED_DEPOSITS)
-        nonReentrant
-    {
-        _onlyEigenPodManager();
-        _onlyNotFrozen(staker);
-        // add shares for the enshrined beacon chain ETH strategy
-        _addShares(staker, beaconChainETHStrategy, amount);
-    }
-
-    /**
-     * @notice Records a beacon chain balance update event on behalf of a staker. The staker's beaconChainETH shares are decremented by `amount`.
-     * @param podOwner is the pod owner whose beaconchain ETH balance is being updated,
-     * @param beaconChainETHStrategyIndex is the index of the beaconChainETHStrategy in case it must be removed,
-     * @param sharesDelta is the change in podOwner's beaconChainETHStrategy shares
-     * @dev Only callable by EigenPodManager.
-     */
-    function recordBeaconChainETHBalanceUpdate(address podOwner, uint256 beaconChainETHStrategyIndex, int256 sharesDelta)
-        external
-        nonReentrant
-    {
-        _onlyEigenPodManager();
-        // remove or add shares for the enshrined beacon chain ETH strategy, and update delegated shares.
-        _updateSharesToReflectBeaconChainETHBalance(podOwner, beaconChainETHStrategyIndex, sharesDelta);
-    }
-
-    /**
-=======
->>>>>>> ba22dbc1
      * @notice Deposits `amount` of `token` into the specified `strategy`, with the resultant shares credited to `msg.sender`
      * @param strategy is the specified strategy where deposit is to be made,
      * @param token is the denomination in which the deposit is to be made,
@@ -208,10 +167,10 @@
     function depositIntoStrategy(IStrategy strategy, IERC20 token, uint256 amount)
         external
         onlyWhenNotPaused(PAUSED_DEPOSITS)
+        onlyNotFrozen(msg.sender)
         nonReentrant
         returns (uint256 shares)
     {
-        _onlyNotFrozen(msg.sender);
         shares = _depositIntoStrategy(msg.sender, strategy, token, amount);
     }
 
@@ -246,24 +205,23 @@
     )
         external
         onlyWhenNotPaused(PAUSED_DEPOSITS)
+        onlyNotFrozen(staker)
         nonReentrant
         returns (uint256 shares)
     {
-        _onlyNotFrozen(staker);
         require(
             expiry >= block.timestamp,
             "StrategyManager.depositIntoStrategyWithSignature: signature expired"
         );
-        // store the `staker`'s nonce in memory, then increment it
+        // calculate struct hash, then increment `staker`'s nonce
         uint256 nonce = nonces[staker];
+        bytes32 structHash = keccak256(abi.encode(DEPOSIT_TYPEHASH, strategy, token, amount, nonce, expiry));
         unchecked {
             nonces[staker] = nonce + 1;
         }
 
         // calculate the digest hash
-        // bytes32 structHash = keccak256(abi.encode(DEPOSIT_TYPEHASH, strategy, token, amount, nonce, expiry));
-        bytes32 digestHash = keccak256(abi.encodePacked("\x19\x01", domainSeparator(), 
-            keccak256(abi.encode(DEPOSIT_TYPEHASH, strategy, token, amount, nonce, expiry))));
+        bytes32 digestHash = keccak256(abi.encodePacked("\x19\x01", domainSeparator(), structHash));
 
         /**
          * check validity of signature:
@@ -287,10 +245,10 @@
     function forceTotalWithdrawal(address staker) external
         onlyDelegationManager
         onlyWhenNotPaused(PAUSED_WITHDRAWALS)
+        onlyNotFrozen(staker)
         nonReentrant
         returns (IStrategy[] memory, uint256[] memory, bytes32)
     {
-        _onlyNotFrozen(staker);
         uint256 strategiesLength = stakerStrategyList[staker].length;
         IStrategy[] memory strategies = new IStrategy[](strategiesLength);
         uint256[] memory shares = new uint256[](strategiesLength);
@@ -336,17 +294,13 @@
     )
         external
         onlyWhenNotPaused(PAUSED_WITHDRAWALS)
+        onlyNotFrozen(msg.sender)
         nonReentrant
         returns (bytes32)
     {
-<<<<<<< HEAD
-        _onlyNotFrozen(msg.sender);
-        return _queueWithdrawal(msg.sender, strategyIndexes, strategies, shares, withdrawer, undelegateIfPossible);
-=======
         bytes32 queuedWithdrawal = _queueWithdrawal(msg.sender, strategyIndexes, strategies, shares, withdrawer);
         delegation.decreaseDelegatedShares(msg.sender, strategies, shares);
         return queuedWithdrawal;
->>>>>>> ba22dbc1
     }
 
     /**
@@ -396,124 +350,6 @@
     }
 
     /**
-<<<<<<< HEAD
-     * @notice Slashes the shares of a 'frozen' operator (or a staker delegated to one)
-     * @param slashedAddress is the frozen address that is having its shares slashed
-     * @param recipient is the address that will receive the slashed funds, which could e.g. be a harmed party themself,
-     * or a MerkleDistributor-type contract that further sub-divides the slashed funds.
-     * @param strategies Strategies to slash
-     * @param shareAmounts The amount of shares to slash in each of the provided `strategies`
-     * @param tokens The tokens to use as input to the `withdraw` function of each of the provided `strategies`
-     * @param strategyIndexes is a list of the indices in `stakerStrategyList[msg.sender]` that correspond to the strategies
-     * for which `msg.sender` is withdrawing 100% of their shares
-     * @param recipient The slashed funds are withdrawn as tokens to this address.
-     * @dev strategies are removed from `stakerStrategyList` by swapping the last entry with the entry to be removed, then
-     * popping off the last entry in `stakerStrategyList`. The simplest way to calculate the correct `strategyIndexes` to input
-     * is to order the strategies *for which `msg.sender` is withdrawing 100% of their shares* from highest index in
-     * `stakerStrategyList` to lowest index
-     */
-    function slashShares(
-        address slashedAddress,
-        address recipient,
-        IStrategy[] calldata strategies,
-        IERC20[] calldata tokens,
-        uint256[] calldata strategyIndexes,
-        uint256[] calldata shareAmounts
-    )
-        external
-        onlyOwner
-        nonReentrant
-    {
-        _onlyFrozen(slashedAddress);
-        require(tokens.length == strategies.length, "StrategyManager.slashShares: input length mismatch");
-        uint256 strategyIndexIndex;
-        uint256 strategiesLength = strategies.length;
-        for (uint256 i = 0; i < strategiesLength;) {
-            // the internal function will return 'true' in the event the strategy was
-            // removed from the slashedAddress's array of strategies -- i.e. stakerStrategyList[slashedAddress]
-            if (_removeShares(slashedAddress, strategyIndexes[strategyIndexIndex], strategies[i], shareAmounts[i])) {
-                unchecked {
-                    ++strategyIndexIndex;
-                }
-            }
-
-            if (strategies[i] == beaconChainETHStrategy) {
-                 //withdraw the beaconChainETH to the recipient
-                eigenPodManager.withdrawRestakedBeaconChainETH(slashedAddress, recipient, shareAmounts[i]);
-            }
-            else {
-                // withdraw the shares and send funds to the recipient
-                strategies[i].withdraw(recipient, tokens[i], shareAmounts[i]);
-            }
-
-            // increment the loop
-            unchecked {
-                ++i;
-            }
-        }
-
-        // modify delegated shares accordingly, if applicable
-        delegation.decreaseDelegatedShares(slashedAddress, strategies, shareAmounts);
-    }
-    
-    /**
-     * @notice Slashes an existing queued withdrawal that was created by a 'frozen' operator (or a staker delegated to one)
-     * @param recipient The funds in the slashed withdrawal are withdrawn as tokens to this address.
-     * @param queuedWithdrawal The previously queued withdrawal to be slashed
-     * @param tokens Array in which the i-th entry specifies the `token` input to the 'withdraw' function of the i-th Strategy in the `strategies`
-     * array of the `queuedWithdrawal`.
-     * @param indicesToSkip Optional input parameter -- indices in the `strategies` array to skip (i.e. not call the 'withdraw' function on). This input exists
-     * so that, e.g., if the slashed QueuedWithdrawal contains a malicious strategy in the `strategies` array which always reverts on calls to its 'withdraw' function,
-     * then the malicious strategy can be skipped (with the shares in effect "burned"), while the non-malicious strategies are still called as normal.
-     */
-    function slashQueuedWithdrawal(address recipient, QueuedWithdrawal calldata queuedWithdrawal, IERC20[] calldata tokens, uint256[] calldata indicesToSkip)
-        external
-        onlyOwner
-        nonReentrant
-    {
-        _onlyFrozen(queuedWithdrawal.delegatedAddress);
-        require(tokens.length == queuedWithdrawal.strategies.length, "StrategyManager.slashQueuedWithdrawal: input length mismatch");
-
-        // find the withdrawalRoot
-        bytes32 withdrawalRoot = calculateWithdrawalRoot(queuedWithdrawal);
-
-        // verify that the queued withdrawal is pending
-        require(
-            withdrawalRootPending[withdrawalRoot],
-            "StrategyManager.slashQueuedWithdrawal: withdrawal is not pending"
-        );
-
-        // reset the storage slot in mapping of queued withdrawals
-        withdrawalRootPending[withdrawalRoot] = false;
-
-        // keeps track of the index in the `indicesToSkip` array
-        uint256 indicesToSkipIndex = 0;
-
-        uint256 strategiesLength = queuedWithdrawal.strategies.length;
-        for (uint256 i = 0; i < strategiesLength;) {
-            // check if the index i matches one of the indices specified in the `indicesToSkip` array
-            if (indicesToSkipIndex < indicesToSkip.length && indicesToSkip[indicesToSkipIndex] == i) {
-                unchecked {
-                    ++indicesToSkipIndex;
-                }
-            } else {
-                if (queuedWithdrawal.strategies[i] == beaconChainETHStrategy){
-                     //withdraw the beaconChainETH to the recipient
-                    eigenPodManager.withdrawRestakedBeaconChainETH(queuedWithdrawal.depositor, recipient, queuedWithdrawal.shares[i]);
-                } else {
-                    // tell the strategy to send the appropriate amount of funds to the recipient
-                    queuedWithdrawal.strategies[i].withdraw(recipient, tokens[i], queuedWithdrawal.shares[i]);
-                }
-            }
-            unchecked {
-                    ++i;
-                }
-        }
-    }
-
-    /**
-=======
->>>>>>> ba22dbc1
      * @notice Owner-only function for modifying the value of the `withdrawalDelayBlocks` variable.
      * @param _withdrawalDelayBlocks new value of `withdrawalDelayBlocks`.
     */
@@ -533,8 +369,7 @@
      * @notice Owner-only function that adds the provided Strategies to the 'whitelist' of strategies that stakers can deposit into
      * @param strategiesToWhitelist Strategies that will be added to the `strategyIsWhitelistedForDeposit` mapping (if they aren't in it already)
     */
-    function addStrategiesToDepositWhitelist(IStrategy[] calldata strategiesToWhitelist) external {
-        _onlyStrategyWhitelister();
+    function addStrategiesToDepositWhitelist(IStrategy[] calldata strategiesToWhitelist) external onlyStrategyWhitelister {
         uint256 strategiesToWhitelistLength = strategiesToWhitelist.length;
         for (uint256 i = 0; i < strategiesToWhitelistLength;) {
             // change storage and emit event only if strategy is not already in whitelist
@@ -552,8 +387,7 @@
      * @notice Owner-only function that removes the provided Strategies from the 'whitelist' of strategies that stakers can deposit into
      * @param strategiesToRemoveFromWhitelist Strategies that will be removed to the `strategyIsWhitelistedForDeposit` mapping (if they are in it)
     */
-    function removeStrategiesFromDepositWhitelist(IStrategy[] calldata strategiesToRemoveFromWhitelist) external {
-        _onlyStrategyWhitelister();
+    function removeStrategiesFromDepositWhitelist(IStrategy[] calldata strategiesToRemoveFromWhitelist) external onlyStrategyWhitelister {
         uint256 strategiesToRemoveFromWhitelistLength = strategiesToRemoveFromWhitelist.length;
         for (uint256 i = 0; i < strategiesToRemoveFromWhitelistLength;) {
             // change storage and emit event only if strategy is already in whitelist
@@ -787,9 +621,8 @@
      * If marked 'false', then the shares will simply be internally transferred to the `msg.sender`.
      */
     function _completeQueuedWithdrawal(QueuedWithdrawal calldata queuedWithdrawal, IERC20[] calldata tokens, uint256 middlewareTimesIndex, bool receiveAsTokens)
-        internal
-    {
-        _onlyNotFrozen(queuedWithdrawal.delegatedAddress);
+        internal onlyNotFrozen(queuedWithdrawal.delegatedAddress)
+    {
         // find the withdrawalRoot
         bytes32 withdrawalRoot = calculateWithdrawalRoot(queuedWithdrawal);
 
@@ -850,20 +683,6 @@
     }
 
     /**
-<<<<<<< HEAD
-     * @notice If the `depositor` has no existing shares, then they can `undelegate` themselves.
-     * This allows people a "hard reset" in their relationship with EigenLayer after withdrawing all of their stake.
-     * @param depositor The address to undelegate. Passed on as an input to the `delegation.undelegate` function.
-     */
-    function _undelegate(address depositor) internal {
-        _onlyNotFrozen(depositor);
-        require(stakerStrategyList[depositor].length == 0, "StrategyManager._undelegate: depositor has active deposits");
-        delegation.undelegate(depositor);
-    }
-
-    /**
-=======
->>>>>>> ba22dbc1
      * @notice internal function for changing the value of `withdrawalDelayBlocks`. Also performs sanity check and emits an event.
      * @param _withdrawalDelayBlocks The new value for `withdrawalDelayBlocks` to take.
      */
