// SPDX-License-Identifier: BUSL-1.1
pragma solidity =0.8.12;

import "@openzeppelin-upgrades/contracts/proxy/utils/Initializable.sol";
import "@openzeppelin-upgrades/contracts/access/OwnableUpgradeable.sol";
import "@openzeppelin-upgrades/contracts/security/ReentrancyGuardUpgradeable.sol";
import "@openzeppelin-upgrades/contracts/utils/AddressUpgradeable.sol";
import "@openzeppelin-upgrades/contracts/utils/math/MathUpgradeable.sol";
import "@openzeppelin/contracts/token/ERC20/utils/SafeERC20.sol";

import "../libraries/BeaconChainProofs.sol";
import "../libraries/BytesLib.sol";
import "../libraries/Endian.sol";

import "../interfaces/IETHPOSDeposit.sol";
import "../interfaces/IEigenPodManager.sol";
import "../interfaces/IEigenPod.sol";
import "../interfaces/IDelayedWithdrawalRouter.sol";
import "../interfaces/IPausable.sol";

import "./EigenPodPausingConstants.sol";
/**
 * @title The implementation contract used for restaking beacon chain ETH on EigenLayer
 * @author Layr Labs, Inc.
 * @notice Terms of Service: https://docs.eigenlayer.xyz/overview/terms-of-service
 * @notice The main functionalities are:
 * - creating new ETH validators with their withdrawal credentials pointed to this contract
 * - proving from beacon chain state roots that withdrawal credentials are pointed to this contract
 * - proving from beacon chain state roots the balances of ETH validators with their withdrawal credentials
 *   pointed to this contract
 * - updating aggregate balances in the EigenPodManager
 * - withdrawing eth when withdrawals are initiated
 * @dev Note that all beacon chain balances are stored as gwei within the beacon chain datastructures. We choose
 *   to account balances in terms of gwei in the EigenPod contract and convert to wei when making calls to other contracts
 */
contract EigenPod is IEigenPod, Initializable, ReentrancyGuardUpgradeable, EigenPodPausingConstants {
    using BytesLib for bytes;
    using SafeERC20 for IERC20;
    using BeaconChainProofs for *;

    // CONSTANTS + IMMUTABLES
    // @notice Internal constant used in calculations, since the beacon chain stores balances in Gwei rather than wei
    uint256 internal constant GWEI_TO_WEI = 1e9;

    /// @notice Maximum "staleness" of a Beacon Chain state root against which `verifyBalanceUpdate` or `verifyWithdrawalCredentials` may be proven.
    uint256 internal constant VERIFY_BALANCE_UPDATE_WINDOW_SECONDS = 4.5 hours;

    /// @notice The number of seconds in a slot in the beacon chain
    uint256 internal constant SECONDS_PER_SLOT = 12;

    /// @notice This is the beacon chain deposit contract
    IETHPOSDeposit public immutable ethPOS;

    /// @notice Contract used for withdrawal routing, to provide an extra "safety net" mechanism
    IDelayedWithdrawalRouter public immutable delayedWithdrawalRouter;

    /// @notice The single EigenPodManager for EigenLayer
    IEigenPodManager public immutable eigenPodManager;

    ///@notice The maximum amount of ETH, in gwei, a validator can have restaked in the eigenlayer
    uint64 public immutable MAX_RESTAKED_BALANCE_GWEI_PER_VALIDATOR;

    /**
     * @notice The value used in our effective restaked balance calculation, to set the
     * amount by which to underestimate the validator's effective balance.
     */
    uint64 public immutable RESTAKED_BALANCE_OFFSET_GWEI;

    /// @notice This is the genesis time of the beacon state, to help us calculate conversions between slot and timestamp
    uint64 public immutable GENESIS_TIME;

    // STORAGE VARIABLES
    /// @notice The owner of this EigenPod
    address public podOwner;

    /**
     * @notice The latest timestamp at which the pod owner withdrew the balance of the pod, via calling `withdrawBeforeRestaking`.
     * @dev This variable is only updated when the `withdrawBeforeRestaking` function is called, which can only occur before `hasRestaked` is set to true for this pod.
     * Proofs for this pod are only valid against Beacon Chain state roots corresponding to timestamps after the stored `mostRecentWithdrawalTimestamp`.
     */
    uint64 public mostRecentWithdrawalTimestamp;

    /// @notice the amount of execution layer ETH in this contract that is staked in EigenLayer (i.e. withdrawn from the Beacon Chain but not from EigenLayer),
    uint64 public withdrawableRestakedExecutionLayerGwei;

    /// @notice an indicator of whether or not the podOwner has ever "fully restaked" by successfully calling `verifyCorrectWithdrawalCredentials`.
    bool public hasRestaked;

    /// @notice This is a mapping of validatorPubkeyHash to timestamp to whether or not they have proven a withdrawal for that timestamp
    mapping(bytes32 => mapping(uint64 => bool)) public provenWithdrawal;

    /// @notice This is a mapping that tracks a validator's information by their pubkey hash
    mapping(bytes32 => ValidatorInfo) internal _validatorPubkeyHashToInfo;

    /// @notice This variable tracks any ETH deposited into this contract via the `receive` fallback function
    uint256 public nonBeaconChainETHBalanceWei;

    modifier onlyEigenPodManager() {
        require(msg.sender == address(eigenPodManager), "EigenPod.onlyEigenPodManager: not eigenPodManager");
        _;
    }

    modifier onlyEigenPodOwner() {
        require(msg.sender == podOwner, "EigenPod.onlyEigenPodOwner: not podOwner");
        _;
    }

    modifier hasNeverRestaked() {
        require(!hasRestaked, "EigenPod.hasNeverRestaked: restaking is enabled");
        _;
    }

    /// @notice checks that hasRestaked is set to true by calling activateRestaking()
    modifier hasEnabledRestaking() {
        require(hasRestaked, "EigenPod.hasEnabledRestaking: restaking is not enabled");
        _;
    }

    /// @notice Checks that `timestamp` is strictly greater than the value stored in `mostRecentWithdrawalTimestamp`
    modifier proofIsForValidTimestamp(uint64 timestamp) {
        require(
            timestamp > mostRecentWithdrawalTimestamp,
            "EigenPod.proofIsForValidTimestamp: beacon chain proof must be for timestamp after mostRecentWithdrawalTimestamp"
        );
        _;
    }

    /**
     * @notice Based on 'Pausable' code, but uses the storage of the EigenPodManager instead of this contract. This construction
     * is necessary for enabling pausing all EigenPods at the same time (due to EigenPods being Beacon Proxies).
     * Modifier throws if the `indexed`th bit of `_paused` in the EigenPodManager is 1, i.e. if the `index`th pause switch is flipped.
     */
    modifier onlyWhenNotPaused(uint8 index) {
        require(
            !IPausable(address(eigenPodManager)).paused(index),
            "EigenPod.onlyWhenNotPaused: index is paused in EigenPodManager"
        );
        _;
    }

    constructor(
        IETHPOSDeposit _ethPOS,
        IDelayedWithdrawalRouter _delayedWithdrawalRouter,
        IEigenPodManager _eigenPodManager,
        uint64 _MAX_RESTAKED_BALANCE_GWEI_PER_VALIDATOR,
        uint64 _RESTAKED_BALANCE_OFFSET_GWEI,
        uint64 _GENESIS_TIME
    ) {
        ethPOS = _ethPOS;
        delayedWithdrawalRouter = _delayedWithdrawalRouter;
        eigenPodManager = _eigenPodManager;
        MAX_RESTAKED_BALANCE_GWEI_PER_VALIDATOR = _MAX_RESTAKED_BALANCE_GWEI_PER_VALIDATOR;
        RESTAKED_BALANCE_OFFSET_GWEI = _RESTAKED_BALANCE_OFFSET_GWEI;
        GENESIS_TIME = _GENESIS_TIME;
        _disableInitializers();
    }

    /// @notice Used to initialize the pointers to addresses crucial to the pod's functionality. Called on construction by the EigenPodManager.
    function initialize(address _podOwner) external initializer {
        require(_podOwner != address(0), "EigenPod.initialize: podOwner cannot be zero address");
        podOwner = _podOwner;
        /**
         * From the M2 deployment onwards, we are requiring that pods deployed are by default enabled with restaking
         * In prior deployments without proofs, EigenPods could be deployed with restaking disabled so as to allow
         * simple (proof-free) withdrawals.  However, this is no longer the case.  Thus going forward, all pods are
         * initialized with hasRestaked set to true.
         */
        hasRestaked = true;
    }

    /// @notice payable fallback function that receives ether deposited to the eigenpods contract
    receive() external payable {
        nonBeaconChainETHBalanceWei += msg.value;
        emit NonBeaconChainETHReceived(msg.value);
    }

    /**
     * @notice This function records an update (either increase or decrease) in a validator's balance.
     * @param oracleTimestamp The oracleTimestamp whose state root the proof will be proven against.
     *        Must be within `VERIFY_BALANCE_UPDATE_WINDOW_SECONDS` of the current block.
     * @param validatorIndex is the index of the validator being proven, refer to consensus specs 
     * @param stateRootProof proves a `beaconStateRoot` against a block root fetched from the oracle
     * @param balanceUpdateProof proves `validatorFields` and validator balance against the `beaconStateRoot`
     * @param validatorFields are the fields of the "Validator Container", refer to consensus specs
     * @dev For more details on the Beacon Chain spec, see: https://github.com/ethereum/consensus-specs/blob/dev/specs/phase0/beacon-chain.md#validator
     */
    function verifyBalanceUpdate(
        uint64 oracleTimestamp,
        uint40 validatorIndex,
        BeaconChainProofs.StateRootProof calldata stateRootProof,
        BeaconChainProofs.BalanceUpdateProof calldata balanceUpdateProof,
        bytes32[] calldata validatorFields
    ) external onlyWhenNotPaused(PAUSED_EIGENPODS_VERIFY_BALANCE_UPDATE) {
        
        uint64 validatorBalance = balanceUpdateProof.balanceRoot.getBalanceAtIndex(validatorIndex);
        bytes32 validatorPubkeyHash = validatorFields.getPubkeyHash();
        ValidatorInfo memory validatorInfo = _validatorPubkeyHashToInfo[validatorPubkeyHash];

<<<<<<< HEAD
        uint64 validatorBalance = BeaconChainProofs.getBalanceFromBalanceRoot(validatorIndex, balanceUpdateProof.balanceRoot);

        /** 
        * Reference: 
        * uint64 validatorWithdrawableEpoch = Endian.fromLittleEndianUint64(validatorFields[BeaconChainProofs.VALIDATOR_WITHDRAWABLE_EPOCH_INDEX]);
        * uint64 oracleEpoch = _computeSlotAtTimestamp(oracleTimestamp)) / BeaconChainProofs.SLOTS_PER_EPOCH;
        * require(validatorWithdrawableEpoch > oracleEpoch)
        * checks that a balance update can only be made before the validator is withdrawable.  If this is not checked
        * anyone can prove the withdrawn validator's balance as 0 before the validator is able to prove their full withdrawal
        */
        if (
            Endian.fromLittleEndianUint64(validatorFields[BeaconChainProofs.VALIDATOR_WITHDRAWABLE_EPOCH_INDEX]) <=
            (_computeSlotAtTimestamp(oracleTimestamp)) / BeaconChainProofs.SLOTS_PER_EPOCH
        ) {
            require(validatorBalance > 0, "EigenPod.verifyBalanceUpdate: validator is withdrawable but has not withdrawn");
        }
        
        bytes32 validatorPubkeyHash = validatorFields[BeaconChainProofs.VALIDATOR_PUBKEY_INDEX];
=======
>>>>>>> 4a5ca568

        // Verify balance update timing:

        // 1. Balance updates should only be performed on "ACTIVE" validators
        require(
            validatorInfo.status == VALIDATOR_STATUS.ACTIVE, 
            "EigenPod.verifyBalanceUpdate: Validator not active"
        );

        // 2. Balance updates should be more recent than the most recent update
        require(
            validatorInfo.mostRecentBalanceUpdateTimestamp < oracleTimestamp,
            "EigenPod.verifyBalanceUpdate: Validators balance has already been updated for this timestamp"
        );

        // 3. Balance updates should not be "stale" (older than VERIFY_BALANCE_UPDATE_WINDOW_SECONDS)
        require(
            oracleTimestamp + VERIFY_BALANCE_UPDATE_WINDOW_SECONDS >= block.timestamp,
            "EigenPod.verifyBalanceUpdate: specified timestamp is too far in past"
        );

        // 4. Balance updates should only be made before a validator is fully withdrawn. 
        // -- A withdrawable validator may not have withdrawn yet, so we require their balance is nonzero
        // -- A fully withdrawn validator should withdraw via verifyAndProcessWithdrawals
        if (validatorFields.getWithdrawableEpoch() <= _timestampToEpoch(oracleTimestamp)) {
            require(
                validatorBalance > 0,
                "EigenPod.verifyBalanceUpdate: validator is withdrawable but has not withdrawn"
            );
        }

        // Verify passed-in beaconStateRoot against oracle-provided block root:
        BeaconChainProofs.verifyStateRootAgainstLatestBlockRoot({
            latestBlockRoot: eigenPodManager.getBlockRootAtTimestamp(oracleTimestamp),
            beaconStateRoot: stateRootProof.beaconStateRoot,
            stateRootProof: stateRootProof.proof
        });

        // Verify passed-in validatorFields against verified beaconStateRoot:
        BeaconChainProofs.verifyValidatorFields({
            beaconStateRoot: stateRootProof.beaconStateRoot,
            validatorFields: validatorFields,
            validatorFieldsProof: balanceUpdateProof.validatorFieldsProof,
            validatorIndex: validatorIndex
        });

        // Verify passed-in validator balanceRoot against verified beaconStateRoot:
        BeaconChainProofs.verifyValidatorBalance({
            beaconStateRoot: stateRootProof.beaconStateRoot,
            balanceRoot: balanceUpdateProof.balanceRoot,
            validatorBalanceProof: balanceUpdateProof.validatorBalanceProof,
            validatorIndex: validatorIndex
        });

<<<<<<< HEAD
        // store the current restaked balance in memory, to be checked against later
        uint64 currentRestakedBalanceGwei = validatorInfo.restakedBalanceGwei;

        // deserialize the balance field from the balanceRoot and calculate the effective (pessimistic) restaked balance
        uint64 newRestakedBalanceGwei = _calculateRestakedBalanceGwei(validatorBalance);
=======
        // Done with proofs! Now update the validator's balance and send to the EigenPodManager if needed
>>>>>>> 4a5ca568

        uint64 currentRestakedBalanceGwei = validatorInfo.restakedBalanceGwei;
        uint64 newRestakedBalanceGwei = _calculateRestakedBalanceGwei(validatorBalance);
        
        // Update validator balance and timestamp, and save to state:
        validatorInfo.restakedBalanceGwei = newRestakedBalanceGwei;
        validatorInfo.mostRecentBalanceUpdateTimestamp = oracleTimestamp;
        _validatorPubkeyHashToInfo[validatorPubkeyHash] = validatorInfo;

        // If our new and old balances differ, calculate the delta and send to the EigenPodManager
        if (newRestakedBalanceGwei != currentRestakedBalanceGwei) {
            emit ValidatorBalanceUpdated(validatorIndex, oracleTimestamp, newRestakedBalanceGwei);

            int256 sharesDeltaGwei = _calculateSharesDelta({
                newAmountGwei: newRestakedBalanceGwei,
                previousAmountGwei: currentRestakedBalanceGwei
            });
            eigenPodManager.recordBeaconChainETHBalanceUpdate(podOwner, sharesDeltaGwei * int256(GWEI_TO_WEI));
        }
    }

    /**
     * @notice This function records full and partial withdrawals on behalf of one or more of this EigenPod's validators
     * @param oracleTimestamp is the timestamp of the oracle slot that the withdrawal is being proven against
     * @param stateRootProof proves a `beaconStateRoot` against a block root fetched from the oracle
     * @param withdrawalProofs proves several withdrawal-related values against the `beaconStateRoot`
     * @param validatorFieldsProofs proves `validatorFields` against the `beaconStateRoot`
     * @param withdrawalFields are the fields of the withdrawals being proven
     * @param validatorFields are the fields of the validators being proven
     */
    function verifyAndProcessWithdrawals(
        uint64 oracleTimestamp,
        BeaconChainProofs.StateRootProof calldata stateRootProof,
        BeaconChainProofs.WithdrawalProof[] calldata withdrawalProofs,
        bytes[] calldata validatorFieldsProofs,
        bytes32[][] calldata validatorFields,
        bytes32[][] calldata withdrawalFields
    ) external onlyWhenNotPaused(PAUSED_EIGENPODS_VERIFY_WITHDRAWAL) {
        require(
            (validatorFields.length == validatorFieldsProofs.length) &&
                (validatorFieldsProofs.length == withdrawalProofs.length) &&
                (withdrawalProofs.length == withdrawalFields.length),
            "EigenPod.verifyAndProcessWithdrawals: inputs must be same length"
        );

        // Verify passed-in beaconStateRoot against oracle-provided block root:
        BeaconChainProofs.verifyStateRootAgainstLatestBlockRoot({
            latestBlockRoot: eigenPodManager.getBlockRootAtTimestamp(oracleTimestamp),
            beaconStateRoot: stateRootProof.beaconStateRoot,
            stateRootProof: stateRootProof.proof
        });

        VerifiedWithdrawal memory withdrawalSummary;
        for (uint256 i = 0; i < withdrawalFields.length; i++) {
            VerifiedWithdrawal memory verifiedWithdrawal = _verifyAndProcessWithdrawal(
                stateRootProof.beaconStateRoot,
                withdrawalProofs[i],
                validatorFieldsProofs[i],
                validatorFields[i],
                withdrawalFields[i]
            );

            withdrawalSummary.amountToSendGwei += verifiedWithdrawal.amountToSendGwei;
            withdrawalSummary.sharesDeltaGwei += verifiedWithdrawal.sharesDeltaGwei;
        }

        // If any withdrawals are eligible for immediate redemption, send to the pod owner via
        // DelayedWithdrawalRouter
        if (withdrawalSummary.amountToSendGwei != 0) {
            _sendETH_AsDelayedWithdrawal(podOwner, withdrawalSummary.amountToSendGwei * GWEI_TO_WEI);
        }
        // If any withdrawals resulted in a change in the pod's shares, update the EigenPodManager
        if (withdrawalSummary.sharesDeltaGwei != 0) {
            eigenPodManager.recordBeaconChainETHBalanceUpdate(podOwner, withdrawalSummary.sharesDeltaGwei * int256(GWEI_TO_WEI));
        }
    }

    /*******************************************************************************
                    EXTERNAL FUNCTIONS CALLABLE BY EIGENPOD OWNER
    *******************************************************************************/

    /**
     * @notice This function verifies that the withdrawal credentials of validator(s) owned by the podOwner are pointed to
     * this contract. It also verifies the effective balance  of the validator.  It verifies the provided proof of the ETH validator against the beacon chain state
     * root, marks the validator as 'active' in EigenLayer, and credits the restaked ETH in Eigenlayer.
     * @param oracleTimestamp is the Beacon Chain timestamp whose state root the `proof` will be proven against.
     * @param stateRootProof proves a `beaconStateRoot` against a block root fetched from the oracle
     * @param validatorIndices is the list of indices of the validators being proven, refer to consensus specs
     * @param validatorFieldsProofs proofs against the `beaconStateRoot` for each validator in `validatorFields`
     * @param validatorFields are the fields of the "Validator Container", refer to consensus specs
     * for details: https://github.com/ethereum/consensus-specs/blob/dev/specs/phase0/beacon-chain.md#validator
     */
    function verifyWithdrawalCredentials(
        uint64 oracleTimestamp,
        BeaconChainProofs.StateRootProof calldata stateRootProof,
        uint40[] calldata validatorIndices,
        bytes[] calldata validatorFieldsProofs,
        bytes32[][] calldata validatorFields
    )
        external
        onlyEigenPodOwner
        onlyWhenNotPaused(PAUSED_EIGENPODS_VERIFY_CREDENTIALS)
        // check that the provided `oracleTimestamp` is after the `mostRecentWithdrawalTimestamp`
        proofIsForValidTimestamp(oracleTimestamp)
        // ensure that caller has previously enabled restaking by calling `activateRestaking()`
        hasEnabledRestaking
    {
        require(
            (validatorIndices.length == validatorFieldsProofs.length) &&
                (validatorFieldsProofs.length == validatorFields.length),
            "EigenPod.verifyWithdrawalCredentials: validatorIndices and proofs must be same length"
        );

        // Withdrawal credential proof should not be "stale" (older than VERIFY_BALANCE_UPDATE_WINDOW_SECONDS)
        require(
            oracleTimestamp + VERIFY_BALANCE_UPDATE_WINDOW_SECONDS >= block.timestamp,
            "EigenPod.verifyWithdrawalCredentials: specified timestamp is too far in past"
        );

        // Verify passed-in beaconStateRoot against oracle-provided block root:
        BeaconChainProofs.verifyStateRootAgainstLatestBlockRoot({
            latestBlockRoot: eigenPodManager.getBlockRootAtTimestamp(oracleTimestamp),
            beaconStateRoot: stateRootProof.beaconStateRoot,
            stateRootProof: stateRootProof.proof
        });

        uint256 totalAmountToBeRestakedWei;
        for (uint256 i = 0; i < validatorIndices.length; i++) {
            totalAmountToBeRestakedWei += _verifyWithdrawalCredentials(
                oracleTimestamp,
                stateRootProof.beaconStateRoot,
                validatorIndices[i],
                validatorFieldsProofs[i],
                validatorFields[i]
            );
        }

        // Update the EigenPodManager on this pod's new balance
        require(int256(totalAmountToBeRestakedWei) > 0, "EigenPod.verifyWithdrawalCredentials: overflow in totalAmountToBeRestakedWei");
        eigenPodManager.recordBeaconChainETHBalanceUpdate(podOwner, int256(totalAmountToBeRestakedWei));
    }

    /// @notice Called by the pod owner to withdraw the nonBeaconChainETHBalanceWei
    function withdrawNonBeaconChainETHBalanceWei(
        address recipient,
        uint256 amountToWithdraw
    ) external onlyEigenPodOwner {
        require(
            amountToWithdraw <= nonBeaconChainETHBalanceWei,
            "EigenPod.withdrawnonBeaconChainETHBalanceWei: amountToWithdraw is greater than nonBeaconChainETHBalanceWei"
        );
        nonBeaconChainETHBalanceWei -= amountToWithdraw;
        emit NonBeaconChainETHWithdrawn(recipient, amountToWithdraw);
        _sendETH_AsDelayedWithdrawal(recipient, amountToWithdraw);
    }

    /// @notice called by owner of a pod to remove any ERC20s deposited in the pod
    function recoverTokens(
        IERC20[] memory tokenList,
        uint256[] memory amountsToWithdraw,
        address recipient
    ) external onlyEigenPodOwner {
        require(
            tokenList.length == amountsToWithdraw.length,
            "EigenPod.recoverTokens: tokenList and amountsToWithdraw must be same length"
        );
        for (uint256 i = 0; i < tokenList.length; i++) {
            tokenList[i].safeTransfer(recipient, amountsToWithdraw[i]);
        }
    }

    /**
     * @notice Called by the pod owner to activate restaking by withdrawing
     * all existing ETH from the pod and preventing further withdrawals via
     * "withdrawBeforeRestaking()"
     */
    function activateRestaking()
        external
        onlyWhenNotPaused(PAUSED_EIGENPODS_VERIFY_CREDENTIALS)
        onlyEigenPodOwner
        hasNeverRestaked
    {
        hasRestaked = true;
        _processWithdrawalBeforeRestaking(podOwner);

        emit RestakingActivated(podOwner);
    }

    /// @notice Called by the pod owner to withdraw the balance of the pod when `hasRestaked` is set to false
    function withdrawBeforeRestaking() external onlyEigenPodOwner hasNeverRestaked {
        _processWithdrawalBeforeRestaking(podOwner);
    }

    /*******************************************************************************
                    EXTERNAL FUNCTIONS CALLABLE BY EIGENPODMANAGER
    *******************************************************************************/

    /// @notice Called by EigenPodManager when the owner wants to create another ETH validator.
    function stake(
        bytes calldata pubkey,
        bytes calldata signature,
        bytes32 depositDataRoot
    ) external payable onlyEigenPodManager {
        // stake on ethpos
        require(msg.value == 32 ether, "EigenPod.stake: must initially stake for any validator with 32 ether");
        ethPOS.deposit{value: 32 ether}(pubkey, _podWithdrawalCredentials(), signature, depositDataRoot);
        emit EigenPodStaked(pubkey);
    }

    /**
     * @notice Transfers `amountWei` in ether from this contract to the specified `recipient` address
     * @notice Called by EigenPodManager to withdrawBeaconChainETH that has been added to the EigenPod's balance due to a withdrawal from the beacon chain.
     * @dev The podOwner must have already proved sufficient withdrawals, so that this pod's `withdrawableRestakedExecutionLayerGwei` exceeds the
     * `amountWei` input (when converted to GWEI).
     * @dev Reverts if `amountWei` is not a whole Gwei amount
     */
    function withdrawRestakedBeaconChainETH(address recipient, uint256 amountWei) external onlyEigenPodManager {
        require(amountWei % GWEI_TO_WEI == 0, "EigenPod.withdrawRestakedBeaconChainETH: amountWei must be a whole Gwei amount");
        uint64 amountGwei = uint64(amountWei / GWEI_TO_WEI);
        withdrawableRestakedExecutionLayerGwei -= amountGwei;
        emit RestakedBeaconChainETHWithdrawn(recipient, amountWei);
        // transfer ETH from pod to `recipient` directly
        _sendETH(recipient, amountWei);
    }

    /*******************************************************************************
                                INTERNAL FUNCTIONS
    *******************************************************************************/
    /**
     * @notice internal function that proves an individual validator's withdrawal credentials
     * @param oracleTimestamp is the timestamp whose state root the `proof` will be proven against.
     * @param validatorIndex is the index of the validator being proven
     * @param validatorFieldsProof is the bytes that prove the ETH validator's  withdrawal credentials against a beacon chain state root
     * @param validatorFields are the fields of the "Validator Container", refer to consensus specs
     */
    function _verifyWithdrawalCredentials(
        uint64 oracleTimestamp,
        bytes32 beaconStateRoot,
        uint40 validatorIndex,
        bytes calldata validatorFieldsProof,
        bytes32[] calldata validatorFields
    ) internal returns (uint256) {
        bytes32 validatorPubkeyHash = validatorFields.getPubkeyHash();
        ValidatorInfo memory validatorInfo = _validatorPubkeyHashToInfo[validatorPubkeyHash];

        // Withdrawal credential proofs should only be processed for "INACTIVE" validators
        require(
            validatorInfo.status == VALIDATOR_STATUS.INACTIVE,
            "EigenPod.verifyCorrectWithdrawalCredentials: Validator must be inactive to prove withdrawal credentials"
        );

        // Ensure the `validatorFields` we're proving have the correct withdrawal credentials
        require(
            validatorFields.getWithdrawalCredentials() == bytes32(_podWithdrawalCredentials()),
            "EigenPod.verifyCorrectWithdrawalCredentials: Proof is not for this EigenPod"
        );

        /**
         * Deserialize the balance field from the Validator struct.  Note that this is the "effective" balance of the validator
         * rather than the current balance.  Effective balance is generated via a hystersis function such that an effective
         * balance, always a multiple of 1 ETH, will only lower to the next multiple of 1 ETH if the current balance is less
         * than 0.25 ETH below their current effective balance.  For example, if the effective balance is 31ETH, it only falls to
         * 30ETH when the true balance falls below 30.75ETH.  Thus in the worst case, the effective balance is overestimating the
         * actual validator balance by 0.25 ETH.  In EigenLayer, we calculate our own "restaked balance" which is a further pessimistic
         * view of the validator's effective balance.
         */
        uint64 validatorEffectiveBalanceGwei = validatorFields.getEffectiveBalanceGwei();

        // Verify passed-in validatorFields against verified beaconStateRoot:
        BeaconChainProofs.verifyValidatorFields({
            beaconStateRoot: beaconStateRoot,
            validatorFields: validatorFields,
            validatorFieldsProof: validatorFieldsProof,
            validatorIndex: validatorIndex
        });

        // Proofs complete - update this validator's status, record its proven balance, and save in state:
        validatorInfo.status = VALIDATOR_STATUS.ACTIVE;
        validatorInfo.validatorIndex = validatorIndex;
        validatorInfo.mostRecentBalanceUpdateTimestamp = oracleTimestamp;
        validatorInfo.restakedBalanceGwei = _calculateRestakedBalanceGwei(validatorEffectiveBalanceGwei);
        _validatorPubkeyHashToInfo[validatorPubkeyHash] = validatorInfo;

        emit ValidatorRestaked(validatorIndex);
        emit ValidatorBalanceUpdated(validatorIndex, oracleTimestamp, validatorInfo.restakedBalanceGwei);

        return validatorInfo.restakedBalanceGwei * GWEI_TO_WEI;
    }

    function _verifyAndProcessWithdrawal(
        bytes32 beaconStateRoot,
        BeaconChainProofs.WithdrawalProof calldata withdrawalProof,
        bytes calldata validatorFieldsProof,
        bytes32[] calldata validatorFields,
        bytes32[] calldata withdrawalFields
    )
        internal
        /**
         * Check that the provided timestamp being proven against is after the `mostRecentWithdrawalTimestamp`.
         * Without this check, there is an edge case where a user proves a past withdrawal for a validator whose funds they already withdrew,
         * as a way to "withdraw the same funds twice" without providing adequate proof.
         * Note that this check is not made using the oracleTimestamp as in the `verifyWithdrawalCredentials` proof; instead this proof
         * proof is made for the timestamp of the withdrawal, which may be within SLOTS_PER_HISTORICAL_ROOT slots of the oracleTimestamp.
         * This difference in modifier usage is OK, since it is still not possible to `verifyAndProcessWithdrawal` against a slot that occurred
         * *prior* to the proof provided in the `verifyWithdrawalCredentials` function.
         */
        proofIsForValidTimestamp(withdrawalProof.getWithdrawalTimestamp())
        returns (VerifiedWithdrawal memory)
    {
        uint64 withdrawalTimestamp = withdrawalProof.getWithdrawalTimestamp();
        bytes32 validatorPubkeyHash = validatorFields.getPubkeyHash();

        /**
         * Withdrawal processing should only be performed for "ACTIVE" or "WITHDRAWN" validators.
         * (WITHDRAWN is allowed because technically you can deposit to a validator even after it exits)
         */
        require(
            _validatorPubkeyHashToInfo[validatorPubkeyHash].status != VALIDATOR_STATUS.INACTIVE,
            "EigenPod._verifyAndProcessWithdrawal: Validator never proven to have withdrawal credentials pointed to this contract"
        );

        // Ensure we don't process the same withdrawal twice
        require(
            !provenWithdrawal[validatorPubkeyHash][withdrawalTimestamp],
            "EigenPod._verifyAndProcessWithdrawal: withdrawal has already been proven for this timestamp"
        );

        provenWithdrawal[validatorPubkeyHash][withdrawalTimestamp] = true;

        // Verifying the withdrawal against verified beaconStateRoot:
        BeaconChainProofs.verifyWithdrawal({
            beaconStateRoot: beaconStateRoot, 
            withdrawalFields: withdrawalFields, 
            withdrawalProof: withdrawalProof
        });

        uint40 validatorIndex = withdrawalFields.getValidatorIndex();

        // Verify passed-in validatorFields against verified beaconStateRoot:
        BeaconChainProofs.verifyValidatorFields({
            beaconStateRoot: beaconStateRoot,
            validatorFields: validatorFields,
            validatorFieldsProof: validatorFieldsProof,
            validatorIndex: validatorIndex
        });

        uint64 withdrawalAmountGwei = withdrawalFields.getWithdrawalAmountGwei();
        
        /**
         * If the withdrawal's epoch comes after the validator's "withdrawable epoch," we know the validator
         * has fully withdrawn, and we process this as a full withdrawal.
         */
        if (withdrawalProof.getWithdrawalEpoch() >= validatorFields.getWithdrawableEpoch()) {
            return
                _processFullWithdrawal(
                    validatorIndex,
                    validatorPubkeyHash,
                    withdrawalTimestamp,
                    podOwner,
                    withdrawalAmountGwei,
                    _validatorPubkeyHashToInfo[validatorPubkeyHash]
                );
        } else {
            return
                _processPartialWithdrawal(
                    validatorIndex,
                    withdrawalTimestamp,
                    podOwner,
                    withdrawalAmountGwei
                );
        }
    }

    function _processFullWithdrawal(
        uint40 validatorIndex,
        bytes32 validatorPubkeyHash,
        uint64 withdrawalTimestamp,
        address recipient,
        uint64 withdrawalAmountGwei,
        ValidatorInfo memory validatorInfo
    ) internal returns (VerifiedWithdrawal memory) {

        /**
         * First, determine withdrawal amounts. We need to know:
         * 1. How much can be withdrawn immediately
         * 2. How much needs to be withdrawn via the EigenLayer withdrawal queue
         */
<<<<<<< HEAD
            // if the withdrawal amount is greater than the MAX_RESTAKED_BALANCE_GWEI_PER_VALIDATOR (i.e. the max amount restaked on EigenLayer, per ETH validator)
        if (withdrawalAmountGwei > MAX_RESTAKED_BALANCE_GWEI_PER_VALIDATOR) {
            // then the excess is immediately withdrawable
            verifiedWithdrawal.amountToSend =
                uint256(withdrawalAmountGwei - MAX_RESTAKED_BALANCE_GWEI_PER_VALIDATOR) *
                uint256(GWEI_TO_WEI);
            // and the extra execution layer ETH in the contract is MAX_RESTAKED_BALANCE_GWEI_PER_VALIDATOR, which must be withdrawn through EigenLayer's normal withdrawal process
            withdrawableRestakedExecutionLayerGwei += MAX_RESTAKED_BALANCE_GWEI_PER_VALIDATOR;
            withdrawalAmountWei = MAX_RESTAKED_BALANCE_GWEI_PER_VALIDATOR * GWEI_TO_WEI;
        } else {
            // otherwise, just use the full withdrawal amount to continue to "back" the podOwner's remaining shares in EigenLayer
            // (i.e. none is instantly withdrawable)
            withdrawableRestakedExecutionLayerGwei += withdrawalAmountGwei;
            withdrawalAmountWei = withdrawalAmountGwei * GWEI_TO_WEI;
        }
        // if the amount being withdrawn is not equal to the current accounted for validator balance, an update must be made
        if (currentValidatorRestakedBalanceWei != withdrawalAmountWei) {
            verifiedWithdrawal.sharesDelta = _calculateSharesDelta({
                newAmountWei: withdrawalAmountWei,
                currentAmountWei: currentValidatorRestakedBalanceWei
            });
=======

        uint64 amountToQueueGwei;

        if (withdrawalAmountGwei > MAX_RESTAKED_BALANCE_GWEI_PER_VALIDATOR) {
            amountToQueueGwei = MAX_RESTAKED_BALANCE_GWEI_PER_VALIDATOR;
        } else {
            amountToQueueGwei = withdrawalAmountGwei;
>>>>>>> 4a5ca568
        }

        /**
         * If the withdrawal is for more than the max per-validator balance, we mark 
         * the max as "withdrawable" via the queue, and withdraw the excess immediately
         */

        VerifiedWithdrawal memory verifiedWithdrawal;
        verifiedWithdrawal.amountToSendGwei = uint256(withdrawalAmountGwei - amountToQueueGwei);
        withdrawableRestakedExecutionLayerGwei += amountToQueueGwei;
        
        /**
         * Next, calculate the change in number of shares this validator is "backing":
         * - Anything that needs to go through the withdrawal queue IS backed
         * - Anything immediately withdrawn IS NOT backed
         *
         * This means that this validator is currently backing `amountToQueueGwei` shares.
         */

        verifiedWithdrawal.sharesDeltaGwei = _calculateSharesDelta({
            newAmountGwei: amountToQueueGwei,
            previousAmountGwei: validatorInfo.restakedBalanceGwei
        });

        /**
         * Finally, the validator is fully withdrawn. Update their status and place in state:
         */

        validatorInfo.restakedBalanceGwei = 0;
        validatorInfo.status = VALIDATOR_STATUS.WITHDRAWN;
        validatorInfo.mostRecentBalanceUpdateTimestamp = withdrawalTimestamp;
        _validatorPubkeyHashToInfo[validatorPubkeyHash] = validatorInfo;

        emit FullWithdrawalRedeemed(validatorIndex, withdrawalTimestamp, recipient, withdrawalAmountGwei);

        return verifiedWithdrawal;
    }

    function _processPartialWithdrawal(
        uint40 validatorIndex,
        uint64 withdrawalTimestamp,
        address recipient,
        uint64 partialWithdrawalAmountGwei
    ) internal returns (VerifiedWithdrawal memory) {
        emit PartialWithdrawalRedeemed(
            validatorIndex,
            withdrawalTimestamp,
            recipient,
            partialWithdrawalAmountGwei
        );

        // For partial withdrawals, the withdrawal amount is immediately sent to the pod owner
        return
            VerifiedWithdrawal({
                amountToSendGwei: uint256(partialWithdrawalAmountGwei),
                sharesDeltaGwei: 0
            });
    }

    function _processWithdrawalBeforeRestaking(address _podOwner) internal {
        mostRecentWithdrawalTimestamp = uint32(block.timestamp);
        nonBeaconChainETHBalanceWei = 0;
        _sendETH_AsDelayedWithdrawal(_podOwner, address(this).balance);
    }

    function _sendETH(address recipient, uint256 amountWei) internal {
        Address.sendValue(payable(recipient), amountWei);
    }

    function _sendETH_AsDelayedWithdrawal(address recipient, uint256 amountWei) internal {
        delayedWithdrawalRouter.createDelayedWithdrawal{value: amountWei}(podOwner, recipient);
    }

    function _calculateRestakedBalanceGwei(uint64 amountGwei) internal view returns (uint64) {
        if (amountGwei <= RESTAKED_BALANCE_OFFSET_GWEI) {
            return 0;
        }
        /**
         * calculates the "floor" of amountGwei - RESTAKED_BALANCE_OFFSET_GWEI.  By using integer division
         * (dividing by GWEI_TO_WEI = 1e9) and then multiplying by 1e9, we effectively "round down" amountGwei to
         * the nearest ETH, effectively calculating the floor of amountGwei.
         */
        // slither-disable-next-line divide-before-multiply
        uint64 effectiveBalanceGwei = uint64(((amountGwei - RESTAKED_BALANCE_OFFSET_GWEI) / GWEI_TO_WEI) * GWEI_TO_WEI);
        return uint64(MathUpgradeable.min(MAX_RESTAKED_BALANCE_GWEI_PER_VALIDATOR, effectiveBalanceGwei));
    }

    function _podWithdrawalCredentials() internal view returns (bytes memory) {
        return abi.encodePacked(bytes1(uint8(1)), bytes11(0), address(this));
    }

    /**
     * Calculates delta between two share amounts and returns as an int256
     */
    function _calculateSharesDelta(uint64 newAmountGwei, uint64 previousAmountGwei) internal pure returns (int256) {
        return
            int256(uint256(newAmountGwei)) - int256(uint256(previousAmountGwei));
    }

    // reference: https://github.com/ethereum/consensus-specs/blob/ce240ca795e257fc83059c4adfd591328c7a7f21/specs/bellatrix/beacon-chain.md#compute_timestamp_at_slot
    function _computeSlotAtTimestamp(uint64 timestamp) internal view returns (uint64) {
        require(timestamp >= GENESIS_TIME, "EigenPod._computeSlotAtTimestamp: timestamp is before genesis");
        return uint64((timestamp - GENESIS_TIME) / SECONDS_PER_SLOT);
    }


    /**
     * @dev Converts a timestamp to a beacon chain epoch by calculating the number of
     * seconds since genesis, and dividing by seconds per epoch.
     * reference: https://github.com/ethereum/consensus-specs/blob/ce240ca795e257fc83059c4adfd591328c7a7f21/specs/bellatrix/beacon-chain.md#compute_timestamp_at_slot
     */
    function _timestampToEpoch(uint64 timestamp) internal view returns (uint64) {
        require(timestamp >= GENESIS_TIME, "EigenPod._timestampToEpoch: timestamp is before genesis");
        return (timestamp - GENESIS_TIME) / BeaconChainProofs.SECONDS_PER_EPOCH;
    }

    /*******************************************************************************
                            VIEW FUNCTIONS
    *******************************************************************************/

    function validatorPubkeyHashToInfo(bytes32 validatorPubkeyHash) external view returns (ValidatorInfo memory) {
        return _validatorPubkeyHashToInfo[validatorPubkeyHash];
    }

    function validatorStatus(bytes32 pubkeyHash) external view returns (VALIDATOR_STATUS) {
        return _validatorPubkeyHashToInfo[pubkeyHash].status;
    }


    /**
     * @dev This empty reserved space is put in place to allow future versions to add new
     * variables without shifting down storage in the inheritance chain.
     * See https://docs.openzeppelin.com/contracts/4.x/upgradeable#storage_gaps
     */
    uint256[45] private __gap;
}<|MERGE_RESOLUTION|>--- conflicted
+++ resolved
@@ -45,9 +45,6 @@
     /// @notice Maximum "staleness" of a Beacon Chain state root against which `verifyBalanceUpdate` or `verifyWithdrawalCredentials` may be proven.
     uint256 internal constant VERIFY_BALANCE_UPDATE_WINDOW_SECONDS = 4.5 hours;
 
-    /// @notice The number of seconds in a slot in the beacon chain
-    uint256 internal constant SECONDS_PER_SLOT = 12;
-
     /// @notice This is the beacon chain deposit contract
     IETHPOSDeposit public immutable ethPOS;
 
@@ -196,27 +193,6 @@
         bytes32 validatorPubkeyHash = validatorFields.getPubkeyHash();
         ValidatorInfo memory validatorInfo = _validatorPubkeyHashToInfo[validatorPubkeyHash];
 
-<<<<<<< HEAD
-        uint64 validatorBalance = BeaconChainProofs.getBalanceFromBalanceRoot(validatorIndex, balanceUpdateProof.balanceRoot);
-
-        /** 
-        * Reference: 
-        * uint64 validatorWithdrawableEpoch = Endian.fromLittleEndianUint64(validatorFields[BeaconChainProofs.VALIDATOR_WITHDRAWABLE_EPOCH_INDEX]);
-        * uint64 oracleEpoch = _computeSlotAtTimestamp(oracleTimestamp)) / BeaconChainProofs.SLOTS_PER_EPOCH;
-        * require(validatorWithdrawableEpoch > oracleEpoch)
-        * checks that a balance update can only be made before the validator is withdrawable.  If this is not checked
-        * anyone can prove the withdrawn validator's balance as 0 before the validator is able to prove their full withdrawal
-        */
-        if (
-            Endian.fromLittleEndianUint64(validatorFields[BeaconChainProofs.VALIDATOR_WITHDRAWABLE_EPOCH_INDEX]) <=
-            (_computeSlotAtTimestamp(oracleTimestamp)) / BeaconChainProofs.SLOTS_PER_EPOCH
-        ) {
-            require(validatorBalance > 0, "EigenPod.verifyBalanceUpdate: validator is withdrawable but has not withdrawn");
-        }
-        
-        bytes32 validatorPubkeyHash = validatorFields[BeaconChainProofs.VALIDATOR_PUBKEY_INDEX];
-=======
->>>>>>> 4a5ca568
 
         // Verify balance update timing:
 
@@ -271,15 +247,7 @@
             validatorIndex: validatorIndex
         });
 
-<<<<<<< HEAD
-        // store the current restaked balance in memory, to be checked against later
-        uint64 currentRestakedBalanceGwei = validatorInfo.restakedBalanceGwei;
-
-        // deserialize the balance field from the balanceRoot and calculate the effective (pessimistic) restaked balance
-        uint64 newRestakedBalanceGwei = _calculateRestakedBalanceGwei(validatorBalance);
-=======
         // Done with proofs! Now update the validator's balance and send to the EigenPodManager if needed
->>>>>>> 4a5ca568
 
         uint64 currentRestakedBalanceGwei = validatorInfo.restakedBalanceGwei;
         uint64 newRestakedBalanceGwei = _calculateRestakedBalanceGwei(validatorBalance);
@@ -667,29 +635,6 @@
          * 1. How much can be withdrawn immediately
          * 2. How much needs to be withdrawn via the EigenLayer withdrawal queue
          */
-<<<<<<< HEAD
-            // if the withdrawal amount is greater than the MAX_RESTAKED_BALANCE_GWEI_PER_VALIDATOR (i.e. the max amount restaked on EigenLayer, per ETH validator)
-        if (withdrawalAmountGwei > MAX_RESTAKED_BALANCE_GWEI_PER_VALIDATOR) {
-            // then the excess is immediately withdrawable
-            verifiedWithdrawal.amountToSend =
-                uint256(withdrawalAmountGwei - MAX_RESTAKED_BALANCE_GWEI_PER_VALIDATOR) *
-                uint256(GWEI_TO_WEI);
-            // and the extra execution layer ETH in the contract is MAX_RESTAKED_BALANCE_GWEI_PER_VALIDATOR, which must be withdrawn through EigenLayer's normal withdrawal process
-            withdrawableRestakedExecutionLayerGwei += MAX_RESTAKED_BALANCE_GWEI_PER_VALIDATOR;
-            withdrawalAmountWei = MAX_RESTAKED_BALANCE_GWEI_PER_VALIDATOR * GWEI_TO_WEI;
-        } else {
-            // otherwise, just use the full withdrawal amount to continue to "back" the podOwner's remaining shares in EigenLayer
-            // (i.e. none is instantly withdrawable)
-            withdrawableRestakedExecutionLayerGwei += withdrawalAmountGwei;
-            withdrawalAmountWei = withdrawalAmountGwei * GWEI_TO_WEI;
-        }
-        // if the amount being withdrawn is not equal to the current accounted for validator balance, an update must be made
-        if (currentValidatorRestakedBalanceWei != withdrawalAmountWei) {
-            verifiedWithdrawal.sharesDelta = _calculateSharesDelta({
-                newAmountWei: withdrawalAmountWei,
-                currentAmountWei: currentValidatorRestakedBalanceWei
-            });
-=======
 
         uint64 amountToQueueGwei;
 
@@ -697,7 +642,6 @@
             amountToQueueGwei = MAX_RESTAKED_BALANCE_GWEI_PER_VALIDATOR;
         } else {
             amountToQueueGwei = withdrawalAmountGwei;
->>>>>>> 4a5ca568
         }
 
         /**
@@ -797,13 +741,6 @@
             int256(uint256(newAmountGwei)) - int256(uint256(previousAmountGwei));
     }
 
-    // reference: https://github.com/ethereum/consensus-specs/blob/ce240ca795e257fc83059c4adfd591328c7a7f21/specs/bellatrix/beacon-chain.md#compute_timestamp_at_slot
-    function _computeSlotAtTimestamp(uint64 timestamp) internal view returns (uint64) {
-        require(timestamp >= GENESIS_TIME, "EigenPod._computeSlotAtTimestamp: timestamp is before genesis");
-        return uint64((timestamp - GENESIS_TIME) / SECONDS_PER_SLOT);
-    }
-
-
     /**
      * @dev Converts a timestamp to a beacon chain epoch by calculating the number of
      * seconds since genesis, and dividing by seconds per epoch.
