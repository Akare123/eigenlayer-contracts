// SPDX-License-Identifier: BUSL-1.1
pragma solidity =0.8.12;

import "@openzeppelin/contracts/utils/Create2.sol";
import "@openzeppelin/contracts/proxy/beacon/BeaconProxy.sol";
import "@openzeppelin/contracts/token/ERC20/utils/SafeERC20.sol";
import "@openzeppelin-upgrades/contracts/proxy/utils/Initializable.sol";
import "@openzeppelin-upgrades/contracts/access/OwnableUpgradeable.sol";
import "@openzeppelin-upgrades/contracts/security/ReentrancyGuardUpgradeable.sol";

import "../interfaces/IBeaconChainOracle.sol";

import "../permissions/Pausable.sol";
import "./EigenPodPausingConstants.sol";
import "./EigenPodManagerStorage.sol";

/**
 * @title The contract used for creating and managing EigenPods
 * @author Layr Labs, Inc.
 * @notice Terms of Service: https://docs.eigenlayer.xyz/overview/terms-of-service
 * @notice The main functionalities are:
 * - creating EigenPods
 * - staking for new validators on EigenPods
 * - keeping track of the balances of all validators of EigenPods, and their stake in EigenLayer
 * - withdrawing eth when withdrawals are initiated
 */
contract EigenPodManager is
    Initializable,
    OwnableUpgradeable,
    Pausable,
    EigenPodPausingConstants,
    EigenPodManagerStorage,
    ReentrancyGuardUpgradeable
{
    
    modifier onlyEigenPod(address podOwner) {
        require(address(ownerToPod[podOwner]) == msg.sender, "EigenPodManager.onlyEigenPod: not a pod");
        _;
    }

    modifier onlyStrategyManager() {
        require(msg.sender == address(strategyManager), "EigenPodManager.onlyStrategyManager: not strategyManager");
        _;
    }

    modifier onlyDelegationManager() {
        require(
            msg.sender == address(delegationManager),
            "EigenPodManager.onlyDelegationManager: not the DelegationManager"
        );
        _;
    }

    modifier onlyNotFrozen(address staker) {
        require(
            !slasher.isFrozen(staker),
            "EigenPodManager.onlyNotFrozen: staker has been frozen and may be subject to slashing"
        );
        _;
    }

    modifier onlyFrozen(address staker) {
        require(slasher.isFrozen(staker), "EigenPodManager.onlyFrozen: staker has not been frozen");
        _;
    }

    constructor(
        IETHPOSDeposit _ethPOS,
        IBeacon _eigenPodBeacon,
        IStrategyManager _strategyManager,
        ISlasher _slasher,
        IDelegationManager _delegationManager
    ) EigenPodManagerStorage(_ethPOS, _eigenPodBeacon, _strategyManager, _slasher, _delegationManager) {
        _disableInitializers();
    }

    function initialize(
        uint256 _maxPods,
        IBeaconChainOracle _beaconChainOracle,
        address initialOwner,
        IPauserRegistry _pauserRegistry,
        uint256 _initPausedStatus
    ) external initializer {
        _setMaxPods(_maxPods);
        _updateBeaconChainOracle(_beaconChainOracle);
        _transferOwnership(initialOwner);
        _initializePauser(_pauserRegistry, _initPausedStatus);
    }

    /**
     * @notice Creates an EigenPod for the sender.
     * @dev Function will revert if the `msg.sender` already has an EigenPod.
     */
    function createPod() external {
        require(!hasPod(msg.sender), "EigenPodManager.createPod: Sender already has a pod");
        // deploy a pod if the sender doesn't have one already
        _deployPod();
    }

    /**
     * @notice Stakes for a new beacon chain validator on the sender's EigenPod.
     * Also creates an EigenPod for the sender if they don't have one already.
     * @param pubkey The 48 bytes public key of the beacon chain validator.
     * @param signature The validator's signature of the deposit data.
     * @param depositDataRoot The root/hash of the deposit data for the validator's deposit.
     */
    function stake(bytes calldata pubkey, bytes calldata signature, bytes32 depositDataRoot) external payable {
        IEigenPod pod = ownerToPod[msg.sender];
        if (address(pod) == address(0)) {
            //deploy a pod if the sender doesn't have one already
            pod = _deployPod();
        }
        pod.stake{value: msg.value}(pubkey, signature, depositDataRoot);
    }

    /**
<<<<<<< HEAD
     * @notice Deposits/Restakes beacon chain ETH in EigenLayer on behalf of the owner of an EigenPod.
     * @param podOwner The owner of the pod whose balance must be deposited.
     * @param amountWei The amount of ETH to 'deposit' (i.e. be credited to the podOwner).
     * @dev Callable only by the podOwner's EigenPod contract.
     */
    function restakeBeaconChainETH(
        address podOwner,
        uint256 amountWei
    ) external onlyEigenPod(podOwner) onlyNotFrozen(podOwner) nonReentrant {
        uint256 sharesAddedAboveZero = _addShares(podOwner, amountWei);
        delegationManager.increaseDelegatedShares({
            staker: podOwner,
            strategy: beaconChainETHStrategy,
            shares: sharesAddedAboveZero
        });
        emit BeaconChainETHDeposited(podOwner, amountWei);
    }

    /**
=======
>>>>>>> cccb0910
     * @notice Removes beacon chain ETH from EigenLayer on behalf of the owner of an EigenPod, when the
     *         balance of a validator is lower than how much stake they have committed to EigenLayer
     * @param podOwner is the pod owner whose balance is being updated.
     * @param sharesDelta is the change in podOwner's beaconChainETHStrategy shares
     * @dev Callable only by the podOwner's EigenPod contract.
     */
    function recordBeaconChainETHBalanceUpdate(
        address podOwner,
        int256 sharesDelta
    ) external onlyEigenPod(podOwner) nonReentrant {
        _recordBeaconChainETHBalanceUpdate(podOwner, sharesDelta);
    }

    /**
     * @notice Used by the DelegationManager to remove a pod owner's shares while they're in the withdrawal queue.
     * Simply decreases the `podOwner`'s shares by `shares`, down to a minimum of zero.
     * @dev This function reverts if it would result in `podOwnerShares[podOwner]` being less than zero, i.e. it is forbidden from resulting in the `podOwner`
     * incurring a "share deficit".
     */
    function removeShares(
        address podOwner, 
        uint256 shares
    ) external onlyDelegationManager {
        require(podOwner != address(0), "EigenPodManager.removeShares: podOwner cannot be zero address");
        require(int256(shares) > 0, "EigenPodManager.removeShares: shares amount is negative");
        int256 updatedPodOwnerShares = podOwnerShares[podOwner] - int256(shares);
        require(updatedPodOwnerShares >= 0, "EigenPodManager.removeShares: cannot result in pod owner having negative shares");
        podOwnerShares[podOwner] = updatedPodOwnerShares;
    }

    /**
     * @notice Increases the `podOwner`'s shares by `shares`, paying off deficit if possible.
     * Used by the DelegationManager to award a pod owner shares on exiting the withdrawal queue
     * @dev Returns the number of shares added to `podOwnerShares[podOwner]` above zero, which will be less than the `shares` input in the event that the
     * podOwner has an existing shares deficit (i.e. `podOwnerShares[podOwner]` starts below zero)
     */
    function addShares(
        address podOwner,
        uint256 shares
    ) external onlyDelegationManager returns (uint256) {
        return _addShares(podOwner, shares);
    }

    /// @notice Used by the DelegationManager to complete a withdrawal, sending tokens to some destination address
    /// @dev Prioritizes decreasing the podOwner's share deficit, if they have one
    function withdrawSharesAsTokens(
        address podOwner, 
        address destination, 
        uint256 shares
    ) external onlyDelegationManager {
        require(int256(shares) >= 0, "EigenPodManager.withdrawSharesAsTokens: shares cannot be negative");
        int256 currentPodOwnerShares = podOwnerShares[podOwner];

        // skip dealing with deficit if there isn't any
        if (currentPodOwnerShares < 0) {
            uint256 currentShareDeficit = uint256(-currentPodOwnerShares);
            // get rid of the whole deficit if possible, and pass any remaining shares onto destination
            if (shares > currentShareDeficit) {
                podOwnerShares[podOwner] = 0;
                shares -= currentShareDeficit;
            // otherwise get rid of as much deficit as possible, and return early
            } else {
                podOwnerShares[podOwner] += int256(shares);
                return;
            }
        }

        // Actually withdraw to the destination
        ownerToPod[podOwner].withdrawRestakedBeaconChainETH(destination, shares);
    }

    /**
     * Sets the maximum number of pods that can be deployed
     * @param newMaxPods The new maximum number of pods that can be deployed
     * @dev Callable by the unpauser of this contract
     */
    function setMaxPods(uint256 newMaxPods) external onlyUnpauser {
        _setMaxPods(newMaxPods);
    }

    /**
     * @notice Updates the oracle contract that provides the beacon chain state root
     * @param newBeaconChainOracle is the new oracle contract being pointed to
     * @dev Callable only by the owner of this contract (i.e. governance)
     */
    function updateBeaconChainOracle(IBeaconChainOracle newBeaconChainOracle) external onlyOwner {
        _updateBeaconChainOracle(newBeaconChainOracle);
    }

    // INTERNAL FUNCTIONS

    function _deployPod() internal onlyWhenNotPaused(PAUSED_NEW_EIGENPODS) returns (IEigenPod) {
        // check that the limit of EigenPods has not been hit, and increment the EigenPod count
        require(numPods + 1 <= maxPods, "EigenPodManager._deployPod: pod limit reached");
        ++numPods;
        // create the pod
        IEigenPod pod = IEigenPod(
            Create2.deploy(
                0,
                bytes32(uint256(uint160(msg.sender))),
                // set the beacon address to the eigenPodBeacon and initialize it
                abi.encodePacked(beaconProxyBytecode, abi.encode(eigenPodBeacon, ""))
            )
        );
        pod.initialize(msg.sender);
        // store the pod in the mapping
        ownerToPod[msg.sender] = pod;
        emit PodDeployed(address(pod), msg.sender);
        return pod;
    }

    /// @notice Internal setter for `beaconChainOracle` that also emits an event
    function _updateBeaconChainOracle(IBeaconChainOracle newBeaconChainOracle) internal {
        beaconChainOracle = newBeaconChainOracle;
        emit BeaconOracleUpdated(address(newBeaconChainOracle));
    }

    /// @notice Internal setter for `maxPods` that also emits an event
    function _setMaxPods(uint256 _maxPods) internal {
        emit MaxPodsUpdated(maxPods, _maxPods);
        maxPods = _maxPods;
    }

    /**
     * @notice Increases the `podOwner`'s shares by `shareAmount`, paying off deficit if possible
     * @dev Returns the number of shares added to `podOwnerShares[podOwner]` above zero, which will be less than the `shares` input in the event that the
     * podOwner has an existing shares deficit (i.e. `podOwnerShares[podOwner]` starts below zero)
     */
    function _addShares(address podOwner, uint256 shareAmount) internal returns (uint256) {
        require(podOwner != address(0), "EigenPodManager._addShares: podOwner cannot be zero address");
        require(int256(shareAmount) > 0, "EigenPodManager._addShares: shareAmount cannot be negative");

        int256 currentPodOwnerShares = podOwnerShares[podOwner];
        int256 updatedPodOwnerShares = currentPodOwnerShares + int256(shareAmount);
        podOwnerShares[podOwner] = updatedPodOwnerShares;

        // skip dealing with deficit if there isn't any
        if (currentPodOwnerShares > 0) {
            return shareAmount;            
        // the updatedPodOwnerShares must be greater than zero for there to be any increase in the amount above zero
        // simply return '0' early if this condition isn't met.
        } else if (updatedPodOwnerShares <= 0) {
            return 0;
        // otherwise, the pod owner's shares amount must have increased by the current amount above zero
        } else {
            return uint256(updatedPodOwnerShares);
        }
    }

    // @notice Changes the `podOwner`'s shares by `sharesDelta` and performs a call to the DelegationManager to ensure delegated shares are also tracked correctly
    function _recordBeaconChainETHBalanceUpdate(address podOwner, int256 sharesDelta) internal {
        require(podOwner != address(0), "EigenPodManager._recordBeaconChainETHBalanceUpdate: podOwner cannot be zero address");
        int256 currentPodOwnerShares = podOwnerShares[podOwner];
        int256 updatedPodOwnerShares = currentPodOwnerShares + sharesDelta;
        podOwnerShares[podOwner] = updatedPodOwnerShares;
        // inform the DelegationManager of the change in shares above zero

        // if change in shares is negative, inform the DelegationManager of any decrease in staker shares above zero
        if (sharesDelta < 0) {
            // if the currentPodOwnerShares are zero or less, then there will not be any decrease in the amount above zero, so skip making any call here
            if (currentPodOwnerShares > 0) {
                uint256 decreaseInPositiveShares;
                if (updatedPodOwnerShares <= 0) {
                    decreaseInPositiveShares = uint256(currentPodOwnerShares);
                } else {
                    decreaseInPositiveShares = uint256(sharesDelta);
                }
                delegationManager.decreaseDelegatedShares({
                    staker: podOwner,
                    strategy: beaconChainETHStrategy,
                    shares: decreaseInPositiveShares
                });
            }
        // if change in shares is positive, inform the DelegationManager of any increase in staker shares above zero
        } else {
            // the updatedPodOwnerShares must be greater than zero for there to be any increase in the amount above zero
            // skip making any call if this condition isn't met.
            if (updatedPodOwnerShares > 0) {
                uint256 increaseInPositiveShares;
                // if the currentPodOwnerShares are less than zero, then the increase in the amount above zero will be less than `sharesDelta`
                if (currentPodOwnerShares < 0) {
                    increaseInPositiveShares = uint256(updatedPodOwnerShares);
                // otherwise, the pod owner's shares amount above zero must have increased by the full `sharesDelta`
                } else {
                    increaseInPositiveShares = uint256(updatedPodOwnerShares);
                }
                // inform DelegationManager of the change in shares
                delegationManager.increaseDelegatedShares({
                    staker: podOwner,
                    strategy: beaconChainETHStrategy,
                    shares: increaseInPositiveShares
                });
            }
        }
    }

    // VIEW FUNCTIONS
    /// @notice Returns the address of the `podOwner`'s EigenPod (whether it is deployed yet or not).
    function getPod(address podOwner) public view returns (IEigenPod) {
        IEigenPod pod = ownerToPod[podOwner];
        // if pod does not exist already, calculate what its address *will be* once it is deployed
        if (address(pod) == address(0)) {
            pod = IEigenPod(
                Create2.computeAddress(
                    bytes32(uint256(uint160(podOwner))), //salt
                    keccak256(abi.encodePacked(beaconProxyBytecode, abi.encode(eigenPodBeacon, ""))) //bytecode
                )
            );
        }
        return pod;
    }

    /// @notice Returns 'true' if the `podOwner` has created an EigenPod, and 'false' otherwise.
    function hasPod(address podOwner) public view returns (bool) {
        return address(ownerToPod[podOwner]) != address(0);
    }

    /// @notice Returns the Beacon block root at `timestamp`. Reverts if the Beacon block root at `timestamp` has not yet been finalized.
    function getBlockRootAtTimestamp(uint64 timestamp) external view returns (bytes32) {
        bytes32 stateRoot = beaconChainOracle.timestampToBlockRoot(timestamp);
        require(
            stateRoot != bytes32(0),
            "EigenPodManager.getBlockRootAtTimestamp: state root at timestamp not yet finalized"
        );
        return stateRoot;
    }

}<|MERGE_RESOLUTION|>--- conflicted
+++ resolved
@@ -114,28 +114,6 @@
     }
 
     /**
-<<<<<<< HEAD
-     * @notice Deposits/Restakes beacon chain ETH in EigenLayer on behalf of the owner of an EigenPod.
-     * @param podOwner The owner of the pod whose balance must be deposited.
-     * @param amountWei The amount of ETH to 'deposit' (i.e. be credited to the podOwner).
-     * @dev Callable only by the podOwner's EigenPod contract.
-     */
-    function restakeBeaconChainETH(
-        address podOwner,
-        uint256 amountWei
-    ) external onlyEigenPod(podOwner) onlyNotFrozen(podOwner) nonReentrant {
-        uint256 sharesAddedAboveZero = _addShares(podOwner, amountWei);
-        delegationManager.increaseDelegatedShares({
-            staker: podOwner,
-            strategy: beaconChainETHStrategy,
-            shares: sharesAddedAboveZero
-        });
-        emit BeaconChainETHDeposited(podOwner, amountWei);
-    }
-
-    /**
-=======
->>>>>>> cccb0910
      * @notice Removes beacon chain ETH from EigenLayer on behalf of the owner of an EigenPod, when the
      *         balance of a validator is lower than how much stake they have committed to EigenLayer
      * @param podOwner is the pod owner whose balance is being updated.
